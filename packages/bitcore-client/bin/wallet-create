--- conflicted
+++ resolved
@@ -12,14 +12,6 @@
     '--network <network>',
     'REQUIRED - Network (livenet/testnet/regtest, etc)'
   )
-<<<<<<< HEAD
-  .option('--path <path>', 'REQUIRED - Where wallet should be stored')
-  .option('--mnemonic [phrase]', 'OPTIONAL - Seed using existing backup phrase')
-  .parse(process.argv);
-
-const main = async () => {
-  const { name, chain, network, path, phrase } = program;
-=======
   .option('--baseUrl [host]', 'optional - Specify custom Bitcore API URL')
   .option('--path [path]', 'optional - Custom wallet storage path')
   .option('--mnemonic [phrase]', 'optional - Seed using existing backup phrase')
@@ -27,8 +19,6 @@
 
 const main = async () => {
   const { name, baseUrl, chain, network, path, phrase } = program;
-  const password = await promptly.password('Wallet Password:');
->>>>>>> a25b670d
   let wallet;
   try {
     const password = await promptly.password('Wallet Password:');
