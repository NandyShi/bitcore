#!/usr/bin/env node

const program = require('../lib/program');
const Wallet = require('../lib/wallet');

program
  .version(require('../package.json').version)
  .option('--name <name>', 'REQUIRED - Wallet name')
  .option('--path [path]', 'optional - Custom wallet storage path')
  .parse(process.argv);

const main = async () => {
  const { name, path } = program;
  try {
<<<<<<< HEAD
    const password = await promptly.password('Wallet Password:');
    wallet = await Wallet.loadWallet({ path });
    if (!wallet) {
      throw new Error(
        'No wallet found'
      );
    }
    wallet = await wallet.unlock(password);
    utxos = await wallet.getUtxos();
=======
    const wallet = await Wallet.loadWallet({ name, path });
    const utxos = await wallet.getUtxos();
>>>>>>> a25b670d
    for (const utxo of utxos) {
      console.log(`${JSON.stringify(utxo)}`);
    }
  } catch (e) {
    console.error(e);
  }
};

main();<|MERGE_RESOLUTION|>--- conflicted
+++ resolved
@@ -12,20 +12,13 @@
 const main = async () => {
   const { name, path } = program;
   try {
-<<<<<<< HEAD
-    const password = await promptly.password('Wallet Password:');
-    wallet = await Wallet.loadWallet({ path });
+    const wallet = await Wallet.loadWallet({ name, path });
+    const utxos = await wallet.getUtxos();
     if (!wallet) {
       throw new Error(
         'No wallet found'
       );
     }
-    wallet = await wallet.unlock(password);
-    utxos = await wallet.getUtxos();
-=======
-    const wallet = await Wallet.loadWallet({ name, path });
-    const utxos = await wallet.getUtxos();
->>>>>>> a25b670d
     for (const utxo of utxos) {
       console.log(`${JSON.stringify(utxo)}`);
     }
