--- conflicted
+++ resolved
@@ -11,28 +11,12 @@
   .parse(process.argv);
 
 const main = async () => {
-<<<<<<< HEAD
   const { tx, path } = program;
   let wallet;
   try {
-    const password = await promptly.password('Wallet Password:');
-    wallet = await Wallet.loadWallet({ path });
-    if (!wallet) {
-      throw new Error(
-        'No wallet found'
-      );
-    }
-    wallet = await wallet.unlock(password);
+    wallet = await Wallet.loadWallet({ name, path });
     const transaction = await wallet.broadcast({ tx });
     console.log(`Transaction broadcasted, txid: ${transaction.txid}`);
-=======
-  const {tx, name, path} = program;
-  let wallet;
-  try {
-    wallet = await Wallet.loadWallet({ name, path });
-    await wallet.broadcast({ tx });
-    console.log('Transaction broadcasted');
->>>>>>> a25b670d
   } catch (e) {
     console.error(e);
   }
