import logger from '../../logger';
import config from '../../config';
import { isChainSupported } from '../../types/SupportedChain';
import { BlockModel } from '../../models/block';
import { TransactionModel } from '../../models/transaction';
import { ChainNetwork, Chain } from '../../types/ChainNetwork';
import { Block } from '../../models/block';
import { sleep } from '../../utils/async';
import { Transaction } from '../../models/transaction';
import { BtcP2pService } from './bitcoin';
import { Bitcoin } from '../../types/namespaces/Bitcoin';
import { CSP } from '../../types/namespaces/ChainStateProvider';
import { EventEmitter } from 'events';
import { LoggifyClass } from '../../decorators/Loggify';

const P2PClasses: {
  [key: string]: Class<StandardP2p>;
} = {
  BCH: BtcP2pService,
  BTC: BtcP2pService
};

export interface P2pService<Block, _Transaction> {
  // a stream of blocks and transactions
  stream(): EventEmitter;

  // connect to the peers and begin emitting data
  start(): Promise<void>;

  // get the max height of every peer in the pool
  height(): number;

  // get information about the chain this forked from (if applicable)
  parent(): ChainNetwork & { height: number } | undefined;

  // disconnects from peer and stops all pending tasks,
  // afterwards `start()` can be called again.
  stop(): Promise<void>;

  // when `true` only emit blocks that result from the syncing process
  syncing: boolean;

  // Get block hashes from a list of headers
  getMissingBlockHashes(hashes: string[]): Promise<string[]>;

  // Get a block from its hash
  getBlock(hash: string): Promise<Block>;
}

export type StandardP2p = P2pService<Bitcoin.Block, Bitcoin.Transaction>;

export enum P2pEvents {
  SYNC_COMPLETE = 'SYNC_COMPLETE'
}

@LoggifyClass
export class P2pRunner {
  private service: StandardP2p;
  private chain: string;
  private network: string;
  private blocks: Block;
  private transactions: Transaction;

  public events: EventEmitter;

  constructor(chain: string, network: string, blocks: Block, transactions: Transaction, service: StandardP2p) {
    this.service = service;
    this.chain = chain;
    this.network = network;
    this.blocks = blocks;
    this.transactions = transactions;
    this.events = new EventEmitter();
  }

<<<<<<< HEAD
  private wireupBlockStream(parent?: { height: number; chain: string }) {
=======
  private wireupBlockStream(
    parent?: { height: number; chain: string }
  ) {
>>>>>>> 6a10ab38
    this.service.stream().on('block', async (block: Bitcoin.Block) => {
      await this.blocks.addBlock({
        chain: this.chain,
        network: this.network,
        forkHeight: parent ? parent.height : 0,
        parentChain: parent ? parent.chain : this.chain,
<<<<<<< HEAD
        block: block
=======
        block: block,
>>>>>>> 6a10ab38
      });

      if (!this.service.syncing) {
        logger.info(`Added block ${block.hash}`, {
          chain: this.chain,
          network: this.network
        });
      }
    });
  }

  private wireupTxStream() {
    this.service.stream().on('tx', async (tx: Bitcoin.Transaction) => {
      await this.transactions.batchImport({
        txs: [tx],
        height: -1,
        network: this.network,
        chain: this.chain,
        blockTime: new Date(),
        blockTimeNormalized: new Date()
      });
      logger.debug(`Added transaction ${tx.hash}`, {
        chain: this.chain,
        network: this.network
      });
    });
  }

  async start() {
    logger.debug(`Started worker for chain ${this.chain}`);
    const parent = this.service.parent();
    this.service.syncing = true;
    this.wireupBlockStream(parent);
    this.wireupTxStream();
    // wait for it to get connected
    await this.service.start();
    await this.sync();
  }

  async sync() {
    this.service.syncing = true;
    const parent = this.service.parent();
    const tip = () =>
      this.blocks.getLocalTip({
        chain: this.chain,
        network: this.network
      });

    // remove the previous block to ensure consistency through process termination
    await this.blocks.handleReorg({ chain: this.chain, network: this.network });

    // get best block we currently have to see if we're synced
    let bestBlock = await tip();

    // wait for the parent fork to sync first
    while (parent && bestBlock.height < parent.height) {
      logger.info(`Waiting until ${parent.chain} syncs before ${this.chain}`);
      await sleep(5000);
      bestBlock = await tip();
    }

    const getHeaders = async () => {
      const locators = await this.blocks.getLocatorHashes({
        chain: this.chain,
        network: this.network
      });
      logger.debug(`Received ${locators.length} headers`);

      return await this.service.getMissingBlockHashes(locators);
    };

    let lastLog = 0;
    let counter = bestBlock.height;
<<<<<<< HEAD
    let goalHeight = this.service.height();
    let hashes = await getHeaders();

    while (hashes.length > 0) {
      logger.info(`Syncing from ${bestBlock.height} to ${this.service.height()} for chain ${this.chain}`);
=======
    let poolHeight = this.service.height();
    let hashes;

    while (!hashes || hashes.length > 0) {
      logger.info(
        `Syncing from ${
          bestBlock.height
        } to ${this.service.height()} for chain ${this.chain}`
      );
>>>>>>> 6a10ab38

      hashes = await getHeaders();
      for (const hash of hashes) {
        const block = await this.service.getBlock(hash);
        logger.debug('Block received', block.hash);
        await this.blocks.addBlock({
          chain: this.chain,
          network: this.network,
          forkHeight: parent ? parent.height : 0,
          parentChain: parent ? parent.chain : this.chain,
          block
        });
        logger.debug(`Syncing block ${block.hash}`, {
          chain: this.chain,
          network: this.network
        });
        counter += 1;
        if (Date.now() - lastLog > 100) {
<<<<<<< HEAD
          logger.info(`Sync progress ${((counter * 100) / goalHeight).toFixed(3)}%`, {
            chain: this.chain,
            network: this.network,
            height: counter
          });
          lastLog = Date.now();
        }
      }
      hashes = await getHeaders();
      goalHeight = this.service.height();
=======
          logger.info(
            `Sync progress ${(counter * 100 / poolHeight).toFixed(3)}%`,
            {
              chain: this.chain,
              network: this.network,
              height: counter
            }
          );
          lastLog = Date.now();
        }
      }
      poolHeight = this.service.height();
>>>>>>> 6a10ab38
    }
    logger.info(`${this.chain}:${this.network} up to date.`);
    this.service.syncing = false;
    this.events.emit(P2pEvents.SYNC_COMPLETE, true);
  }
}

export class P2pProxy implements CSP.Provider<Class<StandardP2p>> {
  get({ chain }: Chain): Class<StandardP2p> {
    if (P2PClasses[chain]) {
      return P2PClasses[chain];
    }
    throw new Error(`Chain ${chain} doesn't have a P2P Worker registered`);
  }

  register(chain: string, service: Class<StandardP2p>) {
    P2PClasses[chain] = service;
  }

  build(params: { chain: string; network: string; blocks: Block; transactions: Transaction; config: any }): P2pRunner {
    logger.debug(`Building p2p service for ${params.chain}.`);
    const P2PClass = this.get(params);
    const chainP2PConnection = new P2PClass(params.config);
    const runner = new P2pRunner(params.chain, params.network, params.blocks, params.transactions, chainP2PConnection);
    return runner;
  }

  async startConfiguredChains() {
    const p2pServices: Promise<any>[] = [];
    for (let chain of Object.keys(config.chains)) {
      for (let network of Object.keys(config.chains[chain])) {
        const chainConfig = config.chains[chain][network];
        const hasChainSource = chainConfig.chainSource !== undefined;
        const isP2p = chainConfig.chainSource === 'p2p';

        if (isChainSupported(chain) && (!hasChainSource || isP2p)) {
          let p2pServiceConfig = Object.assign(config.chains[chain][network], {
            chain,
            network
          });

          // build the correct service for the chain
          const runner = this.build({
            chain,
            network,
            blocks: BlockModel,
            transactions: TransactionModel,
            config: p2pServiceConfig
          });

          // get ready to start the service
          p2pServices.push(runner.start());
        }
      }
    }
    await Promise.all(p2pServices);
  }
}

export const P2pProvider = new P2pProxy();<|MERGE_RESOLUTION|>--- conflicted
+++ resolved
@@ -72,24 +72,14 @@
     this.events = new EventEmitter();
   }
 
-<<<<<<< HEAD
   private wireupBlockStream(parent?: { height: number; chain: string }) {
-=======
-  private wireupBlockStream(
-    parent?: { height: number; chain: string }
-  ) {
->>>>>>> 6a10ab38
     this.service.stream().on('block', async (block: Bitcoin.Block) => {
       await this.blocks.addBlock({
         chain: this.chain,
         network: this.network,
         forkHeight: parent ? parent.height : 0,
         parentChain: parent ? parent.chain : this.chain,
-<<<<<<< HEAD
         block: block
-=======
-        block: block,
->>>>>>> 6a10ab38
       });
 
       if (!this.service.syncing) {
@@ -163,13 +153,7 @@
 
     let lastLog = 0;
     let counter = bestBlock.height;
-<<<<<<< HEAD
-    let goalHeight = this.service.height();
-    let hashes = await getHeaders();
-
-    while (hashes.length > 0) {
-      logger.info(`Syncing from ${bestBlock.height} to ${this.service.height()} for chain ${this.chain}`);
-=======
+
     let poolHeight = this.service.height();
     let hashes;
 
@@ -179,7 +163,6 @@
           bestBlock.height
         } to ${this.service.height()} for chain ${this.chain}`
       );
->>>>>>> 6a10ab38
 
       hashes = await getHeaders();
       for (const hash of hashes) {
@@ -198,7 +181,7 @@
         });
         counter += 1;
         if (Date.now() - lastLog > 100) {
-<<<<<<< HEAD
+
           logger.info(`Sync progress ${((counter * 100) / goalHeight).toFixed(3)}%`, {
             chain: this.chain,
             network: this.network,
@@ -209,20 +192,6 @@
       }
       hashes = await getHeaders();
       goalHeight = this.service.height();
-=======
-          logger.info(
-            `Sync progress ${(counter * 100 / poolHeight).toFixed(3)}%`,
-            {
-              chain: this.chain,
-              network: this.network,
-              height: counter
-            }
-          );
-          lastLog = Date.now();
-        }
-      }
-      poolHeight = this.service.height();
->>>>>>> 6a10ab38
     }
     logger.info(`${this.chain}:${this.network} up to date.`);
     this.service.syncing = false;
