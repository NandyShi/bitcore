--- conflicted
+++ resolved
@@ -31,12 +31,7 @@
     const endTime = new Date();
     const startTime = req.startTime ? req.startTime : endTime;
     const totalTime = endTime.getTime() - startTime.getTime();
-<<<<<<< HEAD
     const totalTimeMsg = `${totalTime} ms`.padStart(10, ' ');
-    logger.info(`${startTime.toTimeString()} | ${totalTimeMsg} | ${req.method} | ${req.baseUrl}${req.url}`);
-  });
-=======
-    const totalTimeMsg = `${totalTime} ms`;
     logOut.phase = phase.padStart(8, ' ');
     logOut.took = totalTimeMsg.padStart(10, ' ');
     logOut.status = res.statusCode.toString().padStart(5, ' ');
@@ -45,7 +40,6 @@
 
   res.on('finish', LogPhase('END'));
   res.on('close', LogPhase('CLOSED'));
->>>>>>> 3f9fbcdd
   next();
 }
 
