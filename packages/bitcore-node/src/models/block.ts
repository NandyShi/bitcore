import { Schema, Document, model, DocumentQuery } from 'mongoose';
import { CoinModel } from './coin';
import { TransactionModel } from './transaction';
import { TransformOptions } from '../types/TransformOptions';
import { ChainNetwork } from '../types/ChainNetwork';
import { TransformableModel } from '../types/TransformableModel';
import logger from '../logger';
import { LoggifyObject } from '../decorators/Loggify';
<<<<<<< HEAD
=======
import { Bitcoin } from "../types/namespaces/Bitcoin";
const async = require('async');
>>>>>>> a3a3168f

export interface IBlock {
  chain: string;
  network: string;
  height: number;
  hash: string;
  version: number;
  merkleRoot: string;
  time: Date;
  timeNormalized: Date;
  nonce: number;
  previousBlockHash: string;
  nextBlockHash: string;
  transactionCount: number;
  size: number;
  bits: number;
  reward: number;
  processed: boolean;
}

export type BlockQuery = { [key in keyof IBlock]?: any } &
  Partial<DocumentQuery<IBlock, Document>>;
type IBlockDoc = IBlock & Document;

export type AddBlockParams = {
  block: Bitcoin.Block;
  parentChain?: string;
  forkHeight?: number;
} & ChainNetwork &
  Partial<IBlock>;

type IBlockModelDoc = IBlockDoc & TransformableModel<IBlockDoc>;
type BlockMethodParams = { header?: Bitcoin.Block.HeaderObj } & ChainNetwork;
interface IBlockModel extends IBlockModelDoc {
  addBlock: (params: AddBlockParams) => Promise<void>;
  handleReorg: (params: BlockMethodParams) => Promise<void>;
  getLocalTip: (params: BlockMethodParams) => Promise<IBlockModel>;
  getPoolInfo: (coinbase: string) => string;
  getLocatorHashes: (params: ChainNetwork) => Promise<string[]>;
}

const BlockSchema = new Schema({
  chain: String,
  network: String,
  height: Number,
  hash: String,
  version: Number,
  merkleRoot: String,
  time: Date,
  timeNormalized: Date,
  nonce: Number,
  previousBlockHash: String,
  nextBlockHash: String,
  transactionCount: Number,
  size: Number,
  bits: Number,
  reward: Number,
  processed: Boolean
});

BlockSchema.index({ hash: 1 });
BlockSchema.index({ chain: 1, network: 1, processed: 1, height: -1 });
BlockSchema.index({ chain: 1, network: 1, timeNormalized: 1 });
BlockSchema.index({ previousBlockHash: 1 });

BlockSchema.statics.addBlock = async (params: AddBlockParams) => {
  const { block, chain, network, parentChain, forkHeight } = params;
  const header = block.header.toObject();
  const blockTime = header.time * 1000;

  await BlockModel.handleReorg({ header, chain, network });

  const previousBlock = await BlockModel.findOne({ hash: header.prevHash, chain, network });

  const blockTimeNormalized = (() => {
    if (previousBlock && blockTime <= previousBlock.timeNormalized.getTime()) {
      return previousBlock.timeNormalized.getTime() + 1;
    }
    else {
      return blockTime;
    }
  })();

  const height = (previousBlock && previousBlock.height + 1) || 1;
  logger.debug('Setting blockheight', height);

  await BlockModel.update({
    hash: header.hash, chain, network
  }, {
    chain,
    network,
    height,
    version: header.version,
    previousBlockHash: header.prevHash,
    merkleRoot: header.merkleRoot,
    time: new Date(blockTime),
    timeNormalized: new Date(blockTimeNormalized),
    bits: header.bits,
    nonce: header.nonce,
    transactionCount: block.transactions.length,
    size: block.toBuffer().length,
    reward: block.transactions[0].outputAmount
  }, {
    upsert: true
  });

  if (previousBlock) {
    previousBlock.nextBlockHash = header.hash;
    logger.debug('Updating previous block.nextBlockHash ', header.hash);
    await previousBlock.save();
  }

  await TransactionModel.batchImport({
    txs: block.transactions,
    blockHash: header.hash,
    blockTime: new Date(blockTime),
    blockTimeNormalized: new Date(blockTimeNormalized),
    height: height,
    chain,
    network,
    parentChain,
    forkHeight
  });

  await BlockModel.update(
    { hash: header.hash, chain, network },
    { $set: { processed: true } },
  );
};

BlockSchema.statics.getPoolInfo = function(coinbase: string) {
  //TODO need to make this actually parse the coinbase input and map to miner strings
  // also should go somewhere else
  return coinbase;
};

BlockSchema.statics.getLocalTip = async (params: ChainNetwork) => {
  const { chain, network } = params;
  const bestBlock = await BlockModel.findOne({
    processed: true,
    chain,
    network
  })
  .sort({ height: -1 });
  return bestBlock || { height: 0 };
};

BlockSchema.statics.getLocatorHashes = async (params: ChainNetwork) => {
  const { chain, network } = params;
  const locatorBlocks = await BlockModel.find({
    processed: true, chain, network
  })
  .sort({ height: -1 })
  .limit(30);

  if (locatorBlocks.length < 2) {
    return [Array(65).join('0')];
  }
  return locatorBlocks.map(block => block.hash);
};

BlockSchema.statics.handleReorg = async (params: BlockMethodParams) => {
  const { header, chain, network } = params;
  const localTip = await BlockModel.getLocalTip(params);
  if (header && localTip.hash === header.prevHash) {
    return;
  }
  if (localTip.height === 0) {
    return;
  }
  logger.info(`Resetting tip to ${localTip.previousBlockHash}`, {
    chain,
    network
  });

  await BlockModel.remove({chain, network, height: {
    $gte: localTip.height
  }});
  await TransactionModel.remove({chain, network, blockHeight: {
    $gte: localTip.height
  }});
  await CoinModel.remove({chain, network, mintHeight: {
    $gte: localTip.height
  }});
  await CoinModel.update({ chain, network, spentHeight: {
    $gte: localTip.height
  }}, {
    $set: { spentTxid: null, spentHeight: -1 }
  }, {
    multi: true
  });

  logger.debug('Removed data from above blockHeight: ', localTip.height);
};

BlockSchema.statics._apiTransform = function(
  block: IBlockModel,
  options: TransformOptions
) {
  let transform = {
    hash: block.hash,
    height: block.height,
    version: block.version,
    size: block.size,
    merkleRoot: block.merkleRoot,
    time: block.time,
    timeNormalized: block.timeNormalized,
    nonce: block.nonce,
    bits: block.bits,
    /*
     *difficulty: block.difficulty,
     */
    /*
     *chainWork: block.chainWork,
     */
    previousBlockHash: block.previousBlockHash,
    nextBlockHash: block.nextBlockHash,
    reward: block.reward,
    /*
     *isMainChain: block.mainChain,
     */
    transactionCount: block.transactionCount
    /*
     *minedBy: BlockModel.getPoolInfo(block.minedBy)
     */
  };
  if (options && options.object) {
    return transform;
  }
  return JSON.stringify(transform);
};

LoggifyObject(BlockSchema.statics, 'BlockSchema');
export let BlockModel: IBlockModel = model<IBlockDoc, IBlockModel>(
  'Block',
  BlockSchema
);<|MERGE_RESOLUTION|>--- conflicted
+++ resolved
@@ -6,11 +6,7 @@
 import { TransformableModel } from '../types/TransformableModel';
 import logger from '../logger';
 import { LoggifyObject } from '../decorators/Loggify';
-<<<<<<< HEAD
-=======
 import { Bitcoin } from "../types/namespaces/Bitcoin";
-const async = require('async');
->>>>>>> a3a3168f
 
 export interface IBlock {
   chain: string;
