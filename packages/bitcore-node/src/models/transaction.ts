--- conflicted
+++ resolved
@@ -117,14 +117,9 @@
             .filter(coinOp => coinOp.updateOne.filter.mintTxid === filter.txid)
             .forEach(coinOp => {
               const address = coinOp.updateOne.update.$set.address;
-<<<<<<< HEAD
-              const coin = { ...coinOp.updateOne.update.$set, ...coinOp.updateOne.filter };
+              const coin = { ...coinOp.updateOne.update.$set};
               console.log(address, coin);
               EventStorage.signalAddressCoin({ address, coin });
-=======
-              const coin = { ...coinOp.updateOne.update.$set};
-              Socket.signalAddressCoin({ address, coin });
->>>>>>> f2886072
             });
         });
       }
