'use strict';

var _ = require('lodash');
var $ = require('preconditions').singleton();
var chai = require('chai');
chai.config.includeStack = true;
var sinon = require('sinon');
var should = chai.should();
var async = require('async');
var request = require('supertest');
var Uuid = require('uuid');
var tingodb = require('tingodb')({
  memStore: true
});

var log = require('../lib/log');

var Bitcore = require('bitcore-lib');
var BitcorePayPro = require('bitcore-payment-protocol');

var BWS = require('bitcore-wallet-service');

var Common = require('../lib/common');
var Constants = Common.Constants;
var Utils = Common.Utils;
var Client = require('../lib');
var ExpressApp = BWS.ExpressApp;
var Storage = BWS.Storage;
var TestData = require('./testdata');
var ImportData = require('./legacyImportData.js');
var Errors = require('../lib/errors');

var helpers = {};

helpers.toSatoshi = function(btc) {
  if (_.isArray(btc)) {
    return _.map(btc, helpers.toSatoshi);
  } else {
    return parseFloat((btc * 1e8).toPrecision(12));
  }
};

helpers.getRequest = function(app) {
  $.checkArgument(app);
  return function(args, cb) {
    var req = request(app);
    var r = req[args.method](args.relUrl);

    if (args.headers) {
      _.each(args.headers, function(v, k) {
        if (k && v) {
          r.set(k, v);
        }
      });
    }
    if (!_.isEmpty(args.body)) {
      r.send(args.body);
    };
    r.end(function(err, res) {
      return cb(err, res, res.body);
    });
  };
};

helpers.newClient = function(app) {
  $.checkArgument(app);
  return new Client({
    request: helpers.getRequest(app),
  });
};

helpers.newDb = function() {
  this.dbCounter = (this.dbCounter || 0) + 1;
  return new tingodb.Db('./db/test' + this.dbCounter, {});
};

helpers.generateUtxos = function(scriptType, publicKeyRing, path, requiredSignatures, amounts) {
  var amounts = [].concat(amounts);
  var utxos = _.map(amounts, function(amount, i) {

    var address = Utils.deriveAddress(scriptType, publicKeyRing, path, requiredSignatures, 'testnet');

    var scriptPubKey;
    switch (scriptType) {
      case Constants.SCRIPT_TYPES.P2SH:
        scriptPubKey = Bitcore.Script.buildMultisigOut(address.publicKeys, requiredSignatures).toScriptHashOut();
        break;
      case Constants.SCRIPT_TYPES.P2PKH:
        scriptPubKey = Bitcore.Script.buildPublicKeyHashOut(address.address);
        break;
    }
    should.exist(scriptPubKey);

    var obj = {
      txid: Bitcore.crypto.Hash.sha256(new Buffer(i)).toString('hex'),
      vout: 100,
      satoshis: helpers.toSatoshi(amount),
      scriptPubKey: scriptPubKey.toBuffer().toString('hex'),
      address: address.address,
      path: path,
      publicKeys: address.publicKeys,
    };
    return obj;
  });
  return utxos;
};

helpers.createAndJoinWallet = function(clients, m, n, cb) {
  clients[0].seedFromRandomWithMnemonic({
    network: 'testnet'
  });
  clients[0].createWallet('wallet name', 'creator', m, n, {
    network: 'testnet'
  }, function(err, secret) {
    should.not.exist(err);

    if (n > 1) {
      should.exist(secret);
    }

    async.series([

        function(next) {
          async.each(_.range(1, n), function(i, cb) {
            clients[i].seedFromRandomWithMnemonic({
              network: 'testnet'
            });
            clients[i].joinWallet(secret, 'copayer ' + i, {}, cb);
          }, next);
        },
        function(next) {
          async.each(_.range(n), function(i, cb) {
            clients[i].openWallet(cb);
          }, next);
        },
      ],
      function(err) {
        should.not.exist(err);
        return cb({
          m: m,
          n: n,
          secret: secret,
        });
      });
  });
};

helpers.tamperResponse = function(clients, method, url, args, tamper, cb) {
  clients = [].concat(clients);
  // Use first client to get a clean response from server
  clients[0]._doRequest(method, url, args, function(err, result) {
    should.not.exist(err);
    tamper(result);
    // Return tampered data for every client in the list
    _.each(clients, function(client) {
      client._doRequest = sinon.stub().withArgs(method, url).yields(null, result);
    });
    return cb();
  });
};


var blockchainExplorerMock = {};

blockchainExplorerMock.getUnspentUtxos = function(addresses, cb) {
  var selected = _.filter(blockchainExplorerMock.utxos, function(utxo) {
    return _.contains(addresses, utxo.address);
  });
  return cb(null, selected);
};

blockchainExplorerMock.setUtxo = function(address, amount, m, confirmations) {
  var scriptPubKey;
  switch (address.type) {
    case Constants.SCRIPT_TYPES.P2SH:
      scriptPubKey = address.publicKeys ? Bitcore.Script.buildMultisigOut(address.publicKeys, m).toScriptHashOut() : '';
      break;
    case Constants.SCRIPT_TYPES.P2PKH:
      scriptPubKey = Bitcore.Script.buildPublicKeyHashOut(address.address);
      break;
  }
  should.exist(scriptPubKey);
  blockchainExplorerMock.utxos.push({
    txid: Bitcore.crypto.Hash.sha256(new Buffer(Math.random() * 100000)).toString('hex'),
    vout: Math.floor((Math.random() * 10) + 1),
    amount: amount,
    address: address.address,
    scriptPubKey: scriptPubKey.toBuffer().toString('hex'),
    confirmations: _.isUndefined(confirmations) ? Math.floor((Math.random() * 100) + 1) : +confirmations,
  });
};

blockchainExplorerMock.broadcast = function(raw, cb) {
  blockchainExplorerMock.lastBroadcasted = raw;
  return cb(null, (new Bitcore.Transaction(raw)).id);
};

blockchainExplorerMock.setHistory = function(txs) {
  blockchainExplorerMock.txHistory = txs;
};

blockchainExplorerMock.getTransactions = function(addresses, from, to, cb) {
  var list = [].concat(blockchainExplorerMock.txHistory);
  list = _.slice(list, from, to);
  return cb(null, list);
};

blockchainExplorerMock.getAddressActivity = function(address, cb) {
  var activeAddresses = _.pluck(blockchainExplorerMock.utxos || [], 'address');
  return cb(null, _.contains(activeAddresses, address));
};

blockchainExplorerMock.setFeeLevels = function(levels) {
  blockchainExplorerMock.feeLevels = levels;
};

blockchainExplorerMock.estimateFee = function(nbBlocks, cb) {
  return cb(null, {
    feePerKB: blockchainExplorerMock.feeLevels[nbBlocks] / 1e8
  });
};

blockchainExplorerMock.reset = function() {
  blockchainExplorerMock.utxos = [];
  blockchainExplorerMock.txHistory = [];
  blockchainExplorerMock.feeLevels = [];
};



describe('client API', function() {
  var clients, app, sandbox;
  var i = 0;
  beforeEach(function(done) {
    var storage = new Storage({
      db: helpers.newDb(),
    });
    var expressApp = new ExpressApp();
    expressApp.start({
        storage: storage,
        blockchainExplorer: blockchainExplorerMock,
        disableLogs: true,
      },
      function() {
        app = expressApp.app;

        // Generates 5 clients
        clients = _.map(_.range(5), function(i) {
          return helpers.newClient(app);
        });
        blockchainExplorerMock.reset();
        sandbox = sinon.sandbox.create();

        if (!process.env.BWC_SHOW_LOGS) {
          sandbox.stub(log, 'warn');
          sandbox.stub(log, 'info');
          sandbox.stub(log, 'error');
        }
        done();
      });
  });
  afterEach(function(done) {
    sandbox.restore();
    done();
  });

  describe('Client Internals', function() {
    it('should expose bitcore', function() {
      should.exist(Client.Bitcore);
      should.exist(Client.Bitcore.HDPublicKey);
    });
  });

  describe('Server internals', function() {
    it('should allow cors', function(done) {
      clients[0].credentials = {};
      clients[0]._doRequest('options', '/', {}, function(err, x, headers) {
        headers['access-control-allow-origin'].should.equal('*');
        should.exist(headers['access-control-allow-methods']);
        should.exist(headers['access-control-allow-headers']);
        done();
      });
    });

    it('should handle critical errors', function(done) {
      var s = sinon.stub();
      s.storeWallet = sinon.stub().yields('bigerror');
      s.fetchWallet = sinon.stub().yields(null);
      var expressApp = new ExpressApp();
      expressApp.start({
        storage: s,
        blockchainExplorer: blockchainExplorerMock,
        disableLogs: true,
      }, function() {
        var s2 = sinon.stub();
        s2.load = sinon.stub().yields(null);
        var client = helpers.newClient(app);
        client.storage = s2;
        client.createWallet('1', '2', 1, 1, {
            network: 'testnet'
          },
          function(err) {
            err.should.be.an.instanceOf(Error);
            err.message.should.equal('bigerror');
            done();
          });
      });
    });

    it('should handle critical errors (Case2)', function(done) {
      var s = sinon.stub();
      s.storeWallet = sinon.stub().yields({
        code: 501,
        message: 'wow'
      });
      s.fetchWallet = sinon.stub().yields(null);
      var expressApp = new ExpressApp();
      expressApp.start({
        storage: s,
        blockchainExplorer: blockchainExplorerMock,
        disableLogs: true,
      }, function() {
        var s2 = sinon.stub();
        s2.load = sinon.stub().yields(null);
        var client = helpers.newClient(app);
        client.storage = s2;
        client.createWallet('1', '2', 1, 1, {
            network: 'testnet'
          },
          function(err) {
            err.should.be.an.instanceOf(Error);
            err.message.should.equal('wow');
            done();
          });
      });
    });

    it('should handle critical errors (Case3)', function(done) {
      var s = sinon.stub();
      s.storeWallet = sinon.stub().yields({
        code: 404,
        message: 'wow'
      });
      s.fetchWallet = sinon.stub().yields(null);
      var expressApp = new ExpressApp();
      expressApp.start({
        storage: s,
        blockchainExplorer: blockchainExplorerMock,
        disableLogs: true,
      }, function() {
        var s2 = sinon.stub();
        s2.load = sinon.stub().yields(null);
        var client = helpers.newClient(app);
        client.storage = s2;
        client.createWallet('1', '2', 1, 1, {
            network: 'testnet'
          },
          function(err) {
<<<<<<< HEAD
            err.should.be.an.instanceOf(Errors.NOT_FOUND);
=======
            err.code.should.equal('NOT_FOUND');
>>>>>>> 694445e8
            done();
          });
      });
    });

    it('should handle critical errors (Case4)', function(done) {
      var body = {
        code: 999,
        message: 'unexpected body'
      };
      var ret = Client._parseError(body);
      ret.should.be.an.instanceOf(Error);
      ret.message.should.equal('999');
      done();
    });

    it('should handle critical errors (Case5)', function(done) {
      var err = 'some error';
      var res, body; // leave them undefined to simulate no-response
      var requestStub = function(args, cb) {
        cb(err, res, body);
      };
      var request = sinon.stub(clients[0], 'request', requestStub);
      clients[0].createWallet('wallet name', 'creator', 1, 2, {
        network: 'testnet'
      }, function(err, secret) {
        should.exist(err);
        err.should.be.an.instanceOf(Errors.CONNECTION_ERROR);
        request.restore();
        done();
      });
    });
  });

  describe('Build & sign txs', function() {
    var masterPrivateKey = 'tprv8ZgxMBicQKsPdPLE72pfSo7CvzTsWddGHdwSuMNrcerr8yQZKdaPXiRtP9Ew8ueSe9M7jS6RJsp4DiAVS2xmyxcCC9kZV6X1FMsX7EQX2R5';
    var derivedPrivateKey = {
      'BIP44': new Bitcore.HDPrivateKey(masterPrivateKey).derive("m/44'/1'/0'").toString(),
      'BIP45': new Bitcore.HDPrivateKey(masterPrivateKey).derive("m/45'").toString(),
      'BIP48': new Bitcore.HDPrivateKey(masterPrivateKey).derive("m/48'/1'/0'").toString(),
    };

    describe('#buildTx', function() {
      it('should build a tx correctly (BIP44)', function() {
        var toAddress = 'msj42CCGruhRsFrGATiUuh25dtxYtnpbTx';
        var changeAddress = 'msj42CCGruhRsFrGATiUuh25dtxYtnpbTx';

        var publicKeyRing = [{
          xPubKey: new Bitcore.HDPublicKey(derivedPrivateKey['BIP44']),
        }];

        var utxos = helpers.generateUtxos('P2PKH', publicKeyRing, 'm/1/0', 1, [1000, 2000]);
        var txp = {
          version: '2.0.0',
          inputs: utxos,
          toAddress: toAddress,
          amount: 1200,
          changeAddress: {
            address: changeAddress
          },
          requiredSignatures: 1,
          outputOrder: [0, 1],
          fee: 10050,
          derivationStrategy: 'BIP44',
          addressType: 'P2PKH',
        };
        var t = Client.buildTx(txp);
        var bitcoreError = t.getSerializationError({
          disableIsFullySigned: true,
          disableSmallFees: true,
          disableLargeFees: true,
        });

        should.not.exist(bitcoreError);
        t.getFee().should.equal(10050);
      });
      it('should build a tx correctly (BIP48)', function() {
        var toAddress = 'msj42CCGruhRsFrGATiUuh25dtxYtnpbTx';
        var changeAddress = 'msj42CCGruhRsFrGATiUuh25dtxYtnpbTx';

        var publicKeyRing = [{
          xPubKey: new Bitcore.HDPublicKey(derivedPrivateKey['BIP48']),
        }];

        var utxos = helpers.generateUtxos('P2PKH', publicKeyRing, 'm/1/0', 1, [1000, 2000]);
        var txp = {
          version: '2.0.0',
          inputs: utxos,
          toAddress: toAddress,
          amount: 1200,
          changeAddress: {
            address: changeAddress
          },
          requiredSignatures: 1,
          outputOrder: [0, 1],
          fee: 10050,
          derivationStrategy: 'BIP48',
          addressType: 'P2PKH',
        };
        var t = Client.buildTx(txp);
        var bitcoreError = t.getSerializationError({
          disableIsFullySigned: true,
          disableSmallFees: true,
          disableLargeFees: true,
        });

        should.not.exist(bitcoreError);
        t.getFee().should.equal(10050);
      });
      it('should build a legacy (v1.*) tx correctly', function() {
        var toAddress = 'msj42CCGruhRsFrGATiUuh25dtxYtnpbTx';
        var changeAddress = 'msj42CCGruhRsFrGATiUuh25dtxYtnpbTx';

        var publicKeyRing = [{
          xPubKey: new Bitcore.HDPublicKey(derivedPrivateKey['BIP45']),
        }];

        var utxos = helpers.generateUtxos('P2SH', publicKeyRing, 'm/2147483647/0/0', 1, [1000, 2000]);
        var txp = {
          version: '1.0.1',
          inputs: utxos,
          toAddress: toAddress,
          amount: 1200,
          changeAddress: {
            address: changeAddress
          },
          requiredSignatures: 1,
          outputOrder: [0, 1],
          feePerKb: 40000,
          fee: 10050,
          derivationStrategy: 'BIP45',
          addressType: 'P2SH',
        };
        var t = Client.buildTx(txp);
        var bitcoreError = t.getSerializationError({
          disableIsFullySigned: true,
          disableSmallFees: true,
          disableLargeFees: true,
        });

        should.not.exist(bitcoreError);
        t.getFee().should.equal(40000);
      });
      it('should protect from creating excessive fee', function() {
        var toAddress = 'msj42CCGruhRsFrGATiUuh25dtxYtnpbTx';
        var changeAddress = 'msj42CCGruhRsFrGATiUuh25dtxYtnpbTx';

        var publicKeyRing = [{
          xPubKey: new Bitcore.HDPublicKey(derivedPrivateKey['BIP44']),
        }];

        var utxos = helpers.generateUtxos('P2PKH', publicKeyRing, 'm/1/0', 1, [1, 2]);
        var txp = {
          inputs: utxos,
          toAddress: toAddress,
          amount: 1.5e8,
          changeAddress: {
            address: changeAddress
          },
          requiredSignatures: 1,
          outputOrder: [0, 1],
          fee: 1.2e8,
          derivationStrategy: 'BIP44',
          addressType: 'P2PKH',
        };

        var x = Utils.newBitcoreTransaction;

        Utils.newBitcoreTransaction = function() {
          return {
            from: sinon.stub(),
            to: sinon.stub(),
            change: sinon.stub(),
            outputs: [{
              satoshis: 1000,
            }],
            fee: sinon.stub(),
          }
        };

        (function() {
          var t = Client.buildTx(txp);
        }).should.throw('Illegal State');

        Utils.newBitcoreTransaction = x;
      });
      it('should build a tx with multiple outputs', function() {
        var toAddress = 'msj42CCGruhRsFrGATiUuh25dtxYtnpbTx';
        var changeAddress = 'msj42CCGruhRsFrGATiUuh25dtxYtnpbTx';

        var publicKeyRing = [{
          xPubKey: new Bitcore.HDPublicKey(derivedPrivateKey['BIP44']),
        }];

        var utxos = helpers.generateUtxos('P2PKH', publicKeyRing, 'm/1/0', 1, [1000, 2000]);
        var txp = {
          inputs: utxos,
          type: 'multiple_outputs',
          outputs: [{
            toAddress: toAddress,
            amount: 800,
            message: 'first output'
          }, {
            toAddress: toAddress,
            amount: 900,
            message: 'second output'
          }],
          changeAddress: {
            address: changeAddress
          },
          requiredSignatures: 1,
          outputOrder: [0, 1, 2],
          fee: 10000,
          derivationStrategy: 'BIP44',
          addressType: 'P2PKH',
        };
        var t = Client.buildTx(txp);
        var bitcoreError = t.getSerializationError({
          disableIsFullySigned: true,
        });
        should.not.exist(bitcoreError);
      });

      it('should build a tx with provided output scripts', function() {
        var toAddress = 'msj42CCGruhRsFrGATiUuh25dtxYtnpbTx';
        var changeAddress = 'msj42CCGruhRsFrGATiUuh25dtxYtnpbTx';

        var publicKeyRing = [{
          xPubKey: new Bitcore.HDPublicKey(derivedPrivateKey['BIP44']),
        }];

        var utxos = helpers.generateUtxos('P2PKH', publicKeyRing, 'm/1/0', 1, [0.001]);
        var txp = {
          inputs: utxos,
          type: 'external',
          outputs: [{
            "toAddress": "18433T2TSgajt9jWhcTBw4GoNREA6LpX3E",
            "amount": 700,
            "script": "512103ffffffffffffffffffffffffffffffffffffffffffffffffffffffffffffffff210314a96cd6f5a20826070173fe5b7e9797f21fc8ca4a55bcb2d2bde99f55dd352352ae"
          }, {
            "amount": 600,
            "script": "76a9144d5bd54809f846dc6b1a14cbdd0ac87a3c66f76688ac"
          }, {
            "amount": 0,
            "script": "6a1e43430102fa9213bc243af03857d0f9165e971153586d3915201201201210"
          }],
          changeAddress: {
            address: changeAddress
          },
          requiredSignatures: 1,
          outputOrder: [0, 1, 2, 3],
          fee: 10000,
          derivationStrategy: 'BIP44',
          addressType: 'P2PKH',
        };
        var t = Client.buildTx(txp);
        var bitcoreError = t.getSerializationError({
          disableIsFullySigned: true,
        });
        should.not.exist(bitcoreError);
        t.outputs.length.should.equal(4);
        t.outputs[0].script.toHex().should.equal(txp.outputs[0].script);
        t.outputs[0].satoshis.should.equal(txp.outputs[0].amount);
        t.outputs[1].script.toHex().should.equal(txp.outputs[1].script);
        t.outputs[1].satoshis.should.equal(txp.outputs[1].amount);
        t.outputs[2].script.toHex().should.equal(txp.outputs[2].script);
        t.outputs[2].satoshis.should.equal(txp.outputs[2].amount);
        var changeScript = Bitcore.Script.fromAddress(txp.changeAddress.address).toHex();
        t.outputs[3].script.toHex().should.equal(changeScript);
      });
      it('should fail if provided output has no either toAddress or script', function() {
        var toAddress = 'msj42CCGruhRsFrGATiUuh25dtxYtnpbTx';
        var changeAddress = 'msj42CCGruhRsFrGATiUuh25dtxYtnpbTx';

        var publicKeyRing = [{
          xPubKey: new Bitcore.HDPublicKey(derivedPrivateKey['BIP44']),
        }];

        var utxos = helpers.generateUtxos('P2PKH', publicKeyRing, 'm/1/0', 1, [0.001]);
        var txp = {
          inputs: utxos,
          type: 'external',
          outputs: [{
            "amount": 700,
          }, {
            "amount": 600,
            "script": "76a9144d5bd54809f846dc6b1a14cbdd0ac87a3c66f76688ac"
          }, {
            "amount": 0,
            "script": "6a1e43430102fa9213bc243af03857d0f9165e971153586d3915201201201210"
          }],
          changeAddress: {
            address: changeAddress
          },
          requiredSignatures: 1,
          outputOrder: [0, 1, 2, 3],
          fee: 10000,
          derivationStrategy: 'BIP44',
          addressType: 'P2PKH',
        };
        (function() {
          var t = Client.buildTx(txp);
        }).should.throw('Output should have either toAddress or script specified');

        txp.outputs[0].toAddress = "18433T2TSgajt9jWhcTBw4GoNREA6LpX3E";
        var t = Client.buildTx(txp);
        var bitcoreError = t.getSerializationError({
          disableIsFullySigned: true,
        });
        should.not.exist(bitcoreError);

        delete txp.outputs[0].toAddress;
        txp.outputs[0].script = "512103ffffffffffffffffffffffffffffffffffffffffffffffffffffffffffffffff210314a96cd6f5a20826070173fe5b7e9797f21fc8ca4a55bcb2d2bde99f55dd352352ae";
        t = Client.buildTx(txp);
        var bitcoreError = t.getSerializationError({
          disableIsFullySigned: true,
        });
        should.not.exist(bitcoreError);
      });
    });

    describe('#signTxp', function() {
      it('should sign BIP45 P2SH correctly', function() {
        var toAddress = 'msj42CCGruhRsFrGATiUuh25dtxYtnpbTx';
        var changeAddress = 'msj42CCGruhRsFrGATiUuh25dtxYtnpbTx';

        var publicKeyRing = [{
          xPubKey: new Bitcore.HDPublicKey(derivedPrivateKey['BIP45']),
        }];

        var utxos = helpers.generateUtxos('P2SH', publicKeyRing, 'm/2147483647/0/0', 1, [1000, 2000]);
        var txp = {
          inputs: utxos,
          toAddress: toAddress,
          amount: 1200,
          changeAddress: {
            address: changeAddress
          },
          requiredSignatures: 1,
          outputOrder: [0, 1],
          fee: 10000,
          derivationStrategy: 'BIP45',
          addressType: 'P2SH',
        };
        var signatures = Client.signTxp(txp, derivedPrivateKey['BIP45']);
        signatures.length.should.be.equal(utxos.length);
      });
      it('should sign BIP44 P2PKH correctly', function() {
        var toAddress = 'msj42CCGruhRsFrGATiUuh25dtxYtnpbTx';
        var changeAddress = 'msj42CCGruhRsFrGATiUuh25dtxYtnpbTx';

        var publicKeyRing = [{
          xPubKey: new Bitcore.HDPublicKey(derivedPrivateKey['BIP44']),
        }];

        var utxos = helpers.generateUtxos('P2PKH', publicKeyRing, 'm/1/0', 1, [1000, 2000]);
        var txp = {
          inputs: utxos,
          toAddress: toAddress,
          amount: 1200,
          changeAddress: {
            address: changeAddress
          },
          requiredSignatures: 1,
          outputOrder: [0, 1],
          fee: 10000,
          derivationStrategy: 'BIP44',
          addressType: 'P2PKH',
        };
        var signatures = Client.signTxp(txp, derivedPrivateKey['BIP44']);
        signatures.length.should.be.equal(utxos.length);
      });
      it('should sign multiple-outputs proposal correctly', function() {
        var toAddress = 'msj42CCGruhRsFrGATiUuh25dtxYtnpbTx';
        var changeAddress = 'msj42CCGruhRsFrGATiUuh25dtxYtnpbTx';

        var publicKeyRing = [{
          xPubKey: new Bitcore.HDPublicKey(derivedPrivateKey['BIP44']),
        }];

        var utxos = helpers.generateUtxos('P2PKH', publicKeyRing, 'm/1/0', 1, [1000, 2000]);
        var txp = {
          inputs: utxos,
          type: 'multiple_outputs',
          outputs: [{
            toAddress: toAddress,
            amount: 800,
            message: 'first output'
          }, {
            toAddress: toAddress,
            amount: 900,
            message: 'second output'
          }],
          changeAddress: {
            address: changeAddress
          },
          requiredSignatures: 1,
          outputOrder: [0, 1, 2],
          fee: 10000,
          derivationStrategy: 'BIP44',
          addressType: 'P2PKH',
        };
        var signatures = Client.signTxp(txp, derivedPrivateKey['BIP44']);
        signatures.length.should.be.equal(utxos.length);
      });
      it('should sign proposal with provided output scripts correctly', function() {
        var toAddress = 'msj42CCGruhRsFrGATiUuh25dtxYtnpbTx';
        var changeAddress = 'msj42CCGruhRsFrGATiUuh25dtxYtnpbTx';

        var publicKeyRing = [{
          xPubKey: new Bitcore.HDPublicKey(derivedPrivateKey['BIP44']),
        }];

        var utxos = helpers.generateUtxos('P2PKH', publicKeyRing, 'm/1/0', 1, [0.001]);
        var txp = {
          inputs: utxos,
          type: 'external',
          outputs: [{
            "amount": 700,
            "script": "512103ffffffffffffffffffffffffffffffffffffffffffffffffffffffffffffffff210314a96cd6f5a20826070173fe5b7e9797f21fc8ca4a55bcb2d2bde99f55dd352352ae"
          }, {
            "amount": 600,
            "script": "76a9144d5bd54809f846dc6b1a14cbdd0ac87a3c66f76688ac"
          }, {
            "amount": 0,
            "script": "6a1e43430102fa9213bc243af03857d0f9165e971153586d3915201201201210"
          }],
          changeAddress: {
            address: changeAddress
          },
          requiredSignatures: 1,
          outputOrder: [0, 1, 2, 3],
          fee: 10000,
          derivationStrategy: 'BIP44',
          addressType: 'P2PKH',
        };
        var signatures = Client.signTxp(txp, derivedPrivateKey['BIP44']);
        signatures.length.should.be.equal(utxos.length);
      });
    });
  });

  describe('Wallet secret round trip', function() {
    it('should create secret and parse secret', function() {
      var i = 0;
      while (i++ < 100) {
        var walletId = Uuid.v4();
        var walletPrivKey = new Bitcore.PrivateKey();
        var network = i % 2 == 0 ? 'testnet' : 'livenet';
        var secret = Client._buildSecret(walletId, walletPrivKey, network);
        var result = Client.parseSecret(secret);
        result.walletId.should.equal(walletId);
        result.walletPrivKey.toString().should.equal(walletPrivKey.toString());
        result.network.should.equal(network);
      };
    });
    it('should fail on invalid secret', function() {
      (function() {
        Client.parseSecret('invalidSecret');
      }).should.throw('Invalid secret');
    });

    it('should create secret and parse secret from string ', function() {
      var walletId = Uuid.v4();
      var walletPrivKey = new Bitcore.PrivateKey();
      var network = 'testnet';
      var secret = Client._buildSecret(walletId, walletPrivKey.toString(), network);
      var result = Client.parseSecret(secret);
      result.walletId.should.equal(walletId);
      result.walletPrivKey.toString().should.equal(walletPrivKey.toString());
      result.network.should.equal(network);
    });
  });

  describe('Notification polling', function() {
    var clock, interval;
    beforeEach(function() {
      clock = sinon.useFakeTimers(1234000, 'Date');
    });
    afterEach(function() {
      clock.restore();
    });
    it('should fetch notifications at intervals', function(done) {
      helpers.createAndJoinWallet(clients, 2, 2, function() {
        clients[0].on('notification', function(data) {
          notifications.push(data);
        });

        var notifications = [];
        clients[0]._fetchLatestNotifications(5, function() {
          _.pluck(notifications, 'type').should.deep.equal(['NewCopayer', 'WalletComplete']);
          clock.tick(2000);
          notifications = [];
          clients[0]._fetchLatestNotifications(5, function() {
            notifications.length.should.equal(0);
            clock.tick(2000);
            clients[1].createAddress(function(err, x) {
              should.not.exist(err);
              clients[0]._fetchLatestNotifications(5, function() {
                _.pluck(notifications, 'type').should.deep.equal(['NewAddress']);
                clock.tick(2000);
                notifications = [];
                clients[0]._fetchLatestNotifications(5, function() {
                  notifications.length.should.equal(0);
                  clients[1].createAddress(function(err, x) {
                    should.not.exist(err);
                    clock.tick(60 * 1000);
                    clients[0]._fetchLatestNotifications(5, function() {
                      notifications.length.should.equal(0);
                      done();
                    });
                  });
                });
              });
            });
          });
        });
      });
    });
  });

  describe('Wallet Creation', function() {
    it('should check balance in a 1-1 ', function(done) {
      helpers.createAndJoinWallet(clients, 1, 1, function() {
        clients[0].getBalance(function(err, balance) {
          should.not.exist(err);
          balance.totalAmount.should.equal(0);
          balance.availableAmount.should.equal(0);
          balance.lockedAmount.should.equal(0);
          balance.totalBytesToSendMax.should.equal(0);
          done();
        })
      });
    });
    it('should be able to complete wallet in copayer that joined later', function(done) {
      helpers.createAndJoinWallet(clients, 2, 3, function() {
        clients[0].getBalance(function(err, x) {
          should.not.exist(err);
          clients[1].getBalance(function(err, x) {
            should.not.exist(err);
            clients[2].getBalance(function(err, x) {
              should.not.exist(err);
              done();
            })
          })
        })
      });
    });
    it('should fire event when wallet is complete', function(done) {
      var checks = 0;
      clients[0].on('walletCompleted', function(wallet) {
        wallet.name.should.equal('wallet name');
        wallet.status.should.equal('complete');
        clients[0].isComplete().should.equal(true);
        clients[0].credentials.isComplete().should.equal(true);
        if (++checks == 2) done();
      });
      clients[0].createWallet('wallet name', 'creator', 2, 2, {
        network: 'testnet'
      }, function(err, secret) {
        should.not.exist(err);
        clients[0].isComplete().should.equal(false);
        clients[0].credentials.isComplete().should.equal(false);
        clients[1].joinWallet(secret, 'guest', {}, function(err) {
          should.not.exist(err);
          clients[0].openWallet(function(err, walletStatus) {
            should.not.exist(err);
            should.exist(walletStatus);
            _.difference(_.pluck(walletStatus.copayers, 'name'), ['creator', 'guest']).length.should.equal(0);
            if (++checks == 2) done();
          });
        });
      });
    });

    it('should fill wallet info in a incomplete wallets', function(done) {
      clients[0].seedFromRandomWithMnemonic();
      clients[0].createWallet('XXX', 'creator', 2, 3, {}, function(err, secret) {
        should.not.exist(err);
        clients[1].seedFromMnemonic(clients[0].getMnemonic());
        clients[1].openWallet(function(err) {
          clients[1].credentials.walletName.should.equal('XXX');
          clients[1].credentials.m.should.equal(2);
          clients[1].credentials.n.should.equal(3);
          should.not.exist(err);
          done();
        });
      });
    });

    it('should not allow to join a full wallet ', function(done) {
      helpers.createAndJoinWallet(clients, 2, 2, function(w) {
        should.exist(w.secret);
        clients[4].joinWallet(w.secret, 'copayer', {}, function(err, result) {
          err.should.be.an.instanceOf(Errors.WALLET_FULL);
          done();
        });
      });
    });
    it('should fail with an invalid secret', function(done) {
      // Invalid
      clients[0].joinWallet('dummy', 'copayer', {}, function(err, result) {
        err.message.should.contain('Invalid secret');
        // Right length, invalid char for base 58
        clients[0].joinWallet('DsZbqNQQ9LrTKU8EknR7gFKyCQMPg2UUHNPZ1BzM5EbJwjRZaUNBfNtdWLluuFc0f7f7sTCkh7T', 'copayer', {}, function(err, result) {
          err.message.should.contain('Invalid secret');
          done();
        });
      });
    });
    it('should fail with an unknown secret', function(done) {
      // Unknown walletId
      var oldSecret = '3bJKRn1HkQTpwhVaJMaJ22KwsjN24ML9uKfkSrP7iDuq91vSsTEygfGMMpo6kWLp1pXG9wZSKcT';
      clients[0].joinWallet(oldSecret, 'copayer', {}, function(err, result) {
        err.should.be.an.instanceOf(Errors.WALLET_NOT_FOUND);
        done();
      });
    });

    it('should detect wallets with bad signatures', function(done) {
      // Do not complete clients[1] pkr
      var openWalletStub = sinon.stub(clients[1], 'openWallet').yields();

      helpers.createAndJoinWallet(clients, 2, 3, function() {
        helpers.tamperResponse([clients[0], clients[1]], 'get', '/v1/wallets/', {}, function(status) {
          status.wallet.copayers[0].xPubKey = status.wallet.copayers[1].xPubKey;
        }, function() {
          openWalletStub.restore();
          clients[1].openWallet(function(err, x) {
            err.should.be.an.instanceOf(Errors.SERVER_COMPROMISED);
            done();
          });
        });
      });
    });

    it('should detect wallets with missing signatures', function(done) {
      // Do not complete clients[1] pkr
      var openWalletStub = sinon.stub(clients[1], 'openWallet').yields();

      helpers.createAndJoinWallet(clients, 2, 3, function() {
        helpers.tamperResponse([clients[0], clients[1]], 'get', '/v1/wallets/', {}, function(status) {
          delete status.wallet.copayers[1].xPubKey;
        }, function() {
          openWalletStub.restore();
          clients[1].openWallet(function(err, x) {
            err.should.be.an.instanceOf(Errors.SERVER_COMPROMISED);
            done();
          });
        });
      });
    });

    it('should detect wallets missing callers pubkey', function(done) {
      // Do not complete clients[1] pkr
      var openWalletStub = sinon.stub(clients[1], 'openWallet').yields();

      helpers.createAndJoinWallet(clients, 2, 3, function() {
        helpers.tamperResponse([clients[0], clients[1]], 'get', '/v1/wallets/', {}, function(status) {
          // Replace caller's pubkey
          status.wallet.copayers[1].xPubKey = (new Bitcore.HDPrivateKey()).publicKey;
          // Add a correct signature
          status.wallet.copayers[1].xPubKeySignature = Utils.signMessage(
            status.wallet.copayers[1].xPubKey.toString(),
            clients[0].credentials.walletPrivKey
          );
        }, function() {
          openWalletStub.restore();
          clients[1].openWallet(function(err, x) {
            err.should.be.an.instanceOf(Errors.SERVER_COMPROMISED);
            done();
          });
        });
      });
    });
    it('should perform a dry join without actually joining', function(done) {
      clients[0].createWallet('wallet name', 'creator', 1, 2, {}, function(err, secret) {
        should.not.exist(err);
        should.exist(secret);
        clients[1].joinWallet(secret, 'dummy', {
          dryRun: true
        }, function(err, wallet) {
          should.not.exist(err);
          should.exist(wallet);
          wallet.status.should.equal('pending');
          wallet.copayers.length.should.equal(1);
          done();
        });
      });
    });

    it('should return wallet status even if wallet is not yet complete', function(done) {
      clients[0].createWallet('wallet name', 'creator', 1, 2, {
        network: 'testnet'
      }, function(err, secret) {
        should.not.exist(err);
        should.exist(secret);

        clients[0].getStatus(function(err, status) {
          should.not.exist(err);
          should.exist(status);
          status.wallet.status.should.equal('pending');
          should.exist(status.wallet.secret);
          status.wallet.secret.should.equal(secret);
          done();
        });
      });
    });
    it('should return status using v2 version', function(done) {
      clients[0].createWallet('wallet name', 'creator', 1, 1, {
        network: 'testnet'
      }, function(err, secret) {
        should.not.exist(err);
        clients[0].getStatus({}, function(err, status) {
          should.not.exist(err);
          should.not.exist(status.wallet.publicKeyRing);
          status.wallet.status.should.equal('complete');
          done();
        });
      });
    });
    it('should return extended status using v2 version', function(done) {
      clients[0].createWallet('wallet name', 'creator', 1, 1, {
        network: 'testnet'
      }, function(err, secret) {
        should.not.exist(err);
        clients[0].getStatus({
          includeExtendedInfo: true
        }, function(err, status) {
          should.not.exist(err);
          status.wallet.publicKeyRing.length.should.equal(1);
          status.wallet.status.should.equal('complete');
          done();
        });
      });
    });

    it('should store walletPrivKey', function(done) {
      clients[0].createWallet('wallet name', 'creator', 1, 1, {
        network: 'testnet'
      }, function(err) {

        var key = clients[0].credentials.walletPrivKey;
        should.not.exist(err);
        clients[0].getStatus({
          includeExtendedInfo: true
        }, function(err, status) {
          should.not.exist(err);
          status.wallet.publicKeyRing.length.should.equal(1);
          status.wallet.status.should.equal('complete');
          var key2 = status.customData.walletPrivKey;
          key2.should.be.equal(key2);
          done();
        });
      });
    });

    it('should set walletPrivKey from BWS', function(done) {
      clients[0].createWallet('wallet name', 'creator', 1, 1, {
        network: 'testnet'
      }, function(err) {

        var wkey = clients[0].credentials.walletPrivKey;
        var skey = clients[0].credentials.sharedEncryptingKey;
        delete clients[0].credentials.walletPrivKey;
        delete clients[0].credentials.sharedEncryptingKey;
        should.not.exist(err);
        clients[0].getStatus({
          includeExtendedInfo: true
        }, function(err, status) {
          should.not.exist(err);
          clients[0].credentials.walletPrivKey.should.equal(wkey);
          clients[0].credentials.sharedEncryptingKey.should.equal(skey);
          done();
        });
      });
    });

    it('should prepare wallet with external xpubkey', function(done) {
      var client = helpers.newClient(app);
      client.seedFromExtendedPublicKey('xpub661MyMwAqRbcGVyYUcHbZi9KNhN9Tdj8qHi9ZdoUXP1VeKiXDGGrE9tSoJKYhGFE2rimteYdwvoP6e87zS5LsgcEvsvdrpPBEmeWz9EeAUq', 'ledger', '1a1f001a1f001a1f001a1f001a1f001a1f001a1f001a1f001a1f001a1f001a1f001a1f001a1f001a1f001a1f001a1f001a1f001a1f001a1f001a1f001a1f001a1f001a1f001a1f001a1f001a1f001a1f001a1f001a1f001a1f001a1f001a1f00', {
        account: 1,
        derivationStrategy: 'BIP48',
      });
      client.isPrivKeyExternal().should.equal(true);
      client.credentials.account.should.equal(1);
      client.credentials.derivationStrategy.should.equal('BIP48');
      client.credentials.requestPrivKey.should.equal('36a4504f0c6651db30484c2c128304a7ea548ef5935f19ed6af99db8000c75a4');
      client.credentials.personalEncryptingKey.should.equal('wYI1597BfOv06NI6Uye3tA==');
      client.getPrivKeyExternalSourceName().should.equal('ledger');
      done();
    });

    it('should create a 1-1 wallet with random mnemonic', function(done) {
      clients[0].seedFromRandomWithMnemonic();
      clients[0].createWallet('wallet name', 'creator', 1, 1, {
          network: 'livenet'
        },
        function(err) {
          should.not.exist(err);
          clients[0].openWallet(function(err) {
            should.not.exist(err);
            should.not.exist(err);
            clients[0].credentials.network.should.equal('livenet');
            clients[0].getMnemonic().split(' ').length.should.equal(12);
            done();
          });
        });
    });

    it('should create a 1-1 wallet with given mnemonic', function(done) {
      var words = 'forget announce travel fury farm alpha chaos choice talent sting eagle supreme';
      clients[0].seedFromMnemonic(words);
      clients[0].createWallet('wallet name', 'creator', 1, 1, {
          network: 'livenet',
          derivationStrategy: 'BIP48',
        },
        function(err) {
          should.not.exist(err);
          clients[0].openWallet(function(err) {
            should.not.exist(err);
            should.not.exist(clients[0].getMnemonic()); // mnemonics are *not* stored
            clients[0].credentials.xPrivKey.should.equal('xprv9s21ZrQH143K4X2frJxRmGsmef9UfXhmfL4hdTGLm5ruSX46gekuSTspJX63d5nEi9q2wqUgg4KZ4yhSPy13CzVezAH6t6gCox1DN2hXV3L')
            done();
          });
        });
    });

    it('should create a 2-3 wallet with given mnemonic', function(done) {
      var words = 'forget announce travel fury farm alpha chaos choice talent sting eagle supreme';
      clients[0].seedFromMnemonic(words);
      clients[0].createWallet('wallet name', 'creator', 2, 3, {
          network: 'livenet'
        },
        function(err, secret) {
          should.not.exist(err);
          should.exist(secret);
          clients[0].openWallet(function(err) {
            should.not.exist(err);
            should.not.exist(clients[0].getMnemonic()); // mnemonics are *not* stored
            clients[0].credentials.xPrivKey.should.equal('xprv9s21ZrQH143K4X2frJxRmGsmef9UfXhmfL4hdTGLm5ruSX46gekuSTspJX63d5nEi9q2wqUgg4KZ4yhSPy13CzVezAH6t6gCox1DN2hXV3L')
            done();
          });
        });
    });
  });

  describe('Network fees', function() {
    it('should get current fee levels', function(done) {
      blockchainExplorerMock.setFeeLevels({
        1: 40000,
        3: 20000,
        10: 18000,
      });
      clients[0].credentials = {};
      clients[0].getFeeLevels('livenet', function(err, levels) {
        should.not.exist(err);
        should.exist(levels);
        _.difference(['priority', 'normal', 'economy'], _.pluck(levels, 'level')).should.be.empty;
        done();
      });
    });
  });

  describe('Version', function() {
    it('should get version of bws', function(done) {
      clients[0].credentials = {};
      clients[0].getVersion(function(err, version) {
        if (err) {
          // if bws is older version without getVersion support
          err.code.should.equal('NOT_FOUND');
        } else {
          // if bws is up-to-date
          should.exist(version);
          should.exist(version.serviceVersion);
          version.serviceVersion.should.contain('bws-');
        }
        done();
      });
    });
  });

  describe('Preferences', function() {
    it('should save and retrieve preferences', function(done) {
      helpers.createAndJoinWallet(clients, 1, 1, function() {
        clients[0].getPreferences(function(err, preferences) {
          should.not.exist(err);
          preferences.should.be.empty;
          clients[0].savePreferences({
            email: 'dummy@dummy.com'
          }, function(err) {
            should.not.exist(err);
            clients[0].getPreferences(function(err, preferences) {
              should.not.exist(err);
              should.exist(preferences);
              preferences.email.should.equal('dummy@dummy.com');
              done();
            });
          });
        });
      });
    });
  });

  describe('Address Creation', function() {
    it('should be able to create address in 1-of-1 wallet', function(done) {
      helpers.createAndJoinWallet(clients, 1, 1, function() {
        clients[0].createAddress(function(err, x) {
          should.not.exist(err);
          should.exist(x.address);
          x.address.charAt(0).should.not.equal('2');
          done();
        });
      });
    });
    it('should be able to create address in all copayers in a 2-3 wallet', function(done) {
      this.timeout(5000);
      helpers.createAndJoinWallet(clients, 2, 3, function() {
        clients[0].createAddress(function(err, x) {
          should.not.exist(err);
          should.exist(x.address);
          x.address.charAt(0).should.equal('2');
          clients[1].createAddress(function(err, x) {
            should.not.exist(err);
            should.exist(x.address);
            clients[2].createAddress(function(err, x) {
              should.not.exist(err);
              should.exist(x.address);
              done();
            });
          });
        });
      });
    });
    it('should see balance on address created by others', function(done) {
      this.timeout(5000);
      helpers.createAndJoinWallet(clients, 2, 2, function(w) {
        clients[0].createAddress(function(err, x0) {
          should.not.exist(err);
          should.exist(x0.address);

          blockchainExplorerMock.setUtxo(x0, 10, w.m);
          clients[0].getBalance(function(err, bal0) {
            should.not.exist(err);
            bal0.totalAmount.should.equal(10 * 1e8);
            bal0.lockedAmount.should.equal(0);
            bal0.totalBytesToSendMax.should.be.within(300, 400);
            clients[1].getBalance(function(err, bal1) {
              bal1.totalAmount.should.equal(10 * 1e8);
              bal1.lockedAmount.should.equal(0);
              done();
            });
          });
        });
      });
    });
    it('should detect fake addresses', function(done) {
      helpers.createAndJoinWallet(clients, 1, 1, function() {
        helpers.tamperResponse(clients[0], 'post', '/v1/addresses/', {}, function(address) {
          address.address = '2N86pNEpREGpwZyHVC5vrNUCbF9nM1Geh4K';
        }, function() {
          clients[0].createAddress(function(err, x0) {
            err.should.be.an.instanceOf(Errors.SERVER_COMPROMISED);
            done();
          });
        });
      });
    });
    it('should detect fake public keys', function(done) {
      helpers.createAndJoinWallet(clients, 1, 1, function() {
        helpers.tamperResponse(clients[0], 'post', '/v1/addresses/', {}, function(address) {
          address.publicKeys = [
            '0322defe0c3eb9fcd8bc01878e6dbca7a6846880908d214b50a752445040cc5c54',
            '02bf3aadc17131ca8144829fa1883c1ac0a8839067af4bca47a90ccae63d0d8037'
          ];
        }, function() {
          clients[0].createAddress(function(err, x0) {
            err.should.be.an.instanceOf(Errors.SERVER_COMPROMISED);
            done();
          });
        });
      });
    });
    it('should be able to derive 25 addresses', function(done) {
      this.timeout(5000);
      var num = 25;
      helpers.createAndJoinWallet(clients, 1, 1, function() {
        function create(callback) {
          clients[0].createAddress({
            ignoreMaxGap: true
          }, function(err, x) {
            should.not.exist(err);
            should.exist(x.address);
            callback(err, x);
          });
        }

        var tasks = [];
        for (var i = 0; i < num; i++) {
          tasks.push(create);
        }

        async.parallel(tasks, function(err, results) {
          should.not.exist(err);
          results.length.should.equal(num);
          done();
        });
      });
    });
  });

  describe('Notifications', function() {
    var clock;
    beforeEach(function(done) {
      this.timeout(5000);
      clock = sinon.useFakeTimers(1234000, 'Date');
      helpers.createAndJoinWallet(clients, 2, 2, function() {
        clock.tick(25 * 1000);
        clients[0].createAddress(function(err, x) {
          should.not.exist(err);
          clock.tick(25 * 1000);
          clients[1].createAddress(function(err, x) {
            should.not.exist(err);
            done();
          });
        });
      });
    });
    afterEach(function() {
      clock.restore();
    });
    it('should receive notifications', function(done) {
      clients[0].getNotifications({}, function(err, notifications) {
        should.not.exist(err);
        notifications.length.should.equal(3);
        _.pluck(notifications, 'type').should.deep.equal(['NewCopayer', 'WalletComplete', 'NewAddress']);
        clients[0].getNotifications({
          lastNotificationId: _.last(notifications).id
        }, function(err, notifications) {
          should.not.exist(err);
          notifications.length.should.equal(0, 'should only return unread notifications');
          done();
        });
      });
    });
    it('should not receive old notifications', function(done) {
      clock.tick(61 * 1000); // more than 60 seconds
      clients[0].getNotifications({}, function(err, notifications) {
        should.not.exist(err);
        notifications.length.should.equal(0);
        done();
      });
    });
  });

  describe('Transaction Proposals Creation and Locked funds', function() {
    it('Should create proposal and get it', function(done) {
      helpers.createAndJoinWallet(clients, 2, 2, function(w) {
        clients[0].createAddress(function(err, x0) {
          should.not.exist(err);
          should.exist(x0.address);
          blockchainExplorerMock.setUtxo(x0, 1, 2);
          blockchainExplorerMock.setUtxo(x0, 1, 2);
          var opts = {
            amount: 30000,
            toAddress: 'n2TBMPzPECGUfcT2EByiTJ12TPZkhN2mN5',
            message: 'hello',
          };
          clients[0].sendTxProposal(opts, function(err, x) {
            should.not.exist(err);
            clients[0].getTx(x.id, function(err, x2) {
              should.not.exist(err);
              x2.creatorName.should.equal('creator');
              x2.message.should.equal('hello');
              x2.amount.should.equal(30000);
              x2.fee.should.equal(3720);
              x2.toAddress.should.equal('n2TBMPzPECGUfcT2EByiTJ12TPZkhN2mN5');
              x2.hasUnconfirmedInputs.should.equal(false);
              done();
            });
          });
        });
      });
    });

    it('Should create proposal with unconfirmed inputs', function(done) {
      helpers.createAndJoinWallet(clients, 2, 2, function(w) {
        clients[0].createAddress(function(err, x0) {
          should.not.exist(err);
          should.exist(x0.address);
          blockchainExplorerMock.setUtxo(x0, 1, 2, 0);
          var opts = {
            amount: 30000,
            toAddress: 'n2TBMPzPECGUfcT2EByiTJ12TPZkhN2mN5',
            message: 'hello',
          };
          clients[0].sendTxProposal(opts, function(err, x) {
            should.not.exist(err);
            clients[0].getTx(x.id, function(err, x2) {
              should.not.exist(err);
              x2.hasUnconfirmedInputs.should.equal(true);
              done();
            });
          });
        });
      });
    });

    it('Should fail to create proposal with insufficient funds', function(done) {
      helpers.createAndJoinWallet(clients, 2, 2, function(w) {
        clients[0].createAddress(function(err, x0) {
          should.not.exist(err);
          should.exist(x0.address);
          blockchainExplorerMock.setUtxo(x0, 1, 2);
          blockchainExplorerMock.setUtxo(x0, 1, 2);
          var opts = {
            amount: 300000000,
            toAddress: 'n2TBMPzPECGUfcT2EByiTJ12TPZkhN2mN5',
            message: 'hello 1-1',
          };
          clients[0].sendTxProposal(opts, function(err, x) {
            should.exist(err);
            err.should.be.an.instanceOf(Errors.INSUFFICIENT_FUNDS);
            done();
          });
        });
      });
    });
    it('Should fail to create proposal with insufficient funds for fee', function(done) {
      helpers.createAndJoinWallet(clients, 2, 2, function(w) {
        clients[0].createAddress(function(err, x0) {
          should.not.exist(err);
          should.exist(x0.address);
          blockchainExplorerMock.setUtxo(x0, 1, 2);
          blockchainExplorerMock.setUtxo(x0, 1, 2);
          var opts = {
            amount: 2 * 1e8 - 2000,
            toAddress: 'n2TBMPzPECGUfcT2EByiTJ12TPZkhN2mN5',
            message: 'hello 1-1',
          };
          clients[0].sendTxProposal(opts, function(err, x) {
            should.exist(err);
            err.should.be.an.instanceOf(Errors.INSUFFICIENT_FUNDS_FOR_FEE);
            opts.feePerKb = 2000;
            clients[0].sendTxProposal(opts, function(err, x) {
              should.not.exist(err);
              clients[0].getTx(x.id, function(err, x2) {
                should.not.exist(err);
                x2.fee.should.equal(1290);
                done();
              });
            });
          });
        });
      });
    });
    it('Should lock and release funds through rejection', function(done) {
      helpers.createAndJoinWallet(clients, 2, 2, function(w) {
        clients[0].createAddress(function(err, x0) {
          should.not.exist(err);
          should.exist(x0.address);
          blockchainExplorerMock.setUtxo(x0, 1, 2);
          blockchainExplorerMock.setUtxo(x0, 1, 2);
          var opts = {
            amount: 120000000,
            toAddress: 'n2TBMPzPECGUfcT2EByiTJ12TPZkhN2mN5',
            message: 'hello 1-1',
          };
          clients[0].sendTxProposal(opts, function(err, x) {
            should.not.exist(err);

            clients[0].sendTxProposal(opts, function(err, y) {
              err.should.be.an.instanceOf(Errors.LOCKED_FUNDS);

              clients[0].rejectTxProposal(x, 'no', function(err, z) {
                should.not.exist(err);
                z.status.should.equal('rejected');
                clients[0].sendTxProposal(opts, function(err, x) {
                  should.not.exist(err);
                  done();
                });
              });
            });
          });
        });
      });
    });
    it('Should lock and release funds through removal', function(done) {
      helpers.createAndJoinWallet(clients, 2, 2, function(w) {
        clients[0].createAddress(function(err, x0) {
          should.not.exist(err);
          should.exist(x0.address);
          blockchainExplorerMock.setUtxo(x0, 1, 2);
          blockchainExplorerMock.setUtxo(x0, 1, 2);
          var opts = {
            amount: 120000000,
            toAddress: 'n2TBMPzPECGUfcT2EByiTJ12TPZkhN2mN5',
            message: 'hello 1-1',
          };
          clients[0].sendTxProposal(opts, function(err, x) {
            should.not.exist(err);

            clients[0].sendTxProposal(opts, function(err, y) {
              err.should.be.an.instanceOf(Errors.LOCKED_FUNDS);

              clients[0].removeTxProposal(x, function(err) {
                should.not.exist(err);

                clients[0].sendTxProposal(opts, function(err, x) {
                  should.not.exist(err);
                  done();
                });
              });
            });
          });
        });
      });
    });
    it('Should keep message and refusal texts', function(done) {
      helpers.createAndJoinWallet(clients, 2, 3, function(w) {
        clients[0].createAddress(function(err, x0) {
          should.not.exist(err);
          blockchainExplorerMock.setUtxo(x0, 10, 2);
          var opts = {
            amount: 10000,
            toAddress: 'n2TBMPzPECGUfcT2EByiTJ12TPZkhN2mN5',
            message: 'some message',
          };
          clients[0].sendTxProposal(opts, function(err, x) {
            should.not.exist(err);
            clients[1].rejectTxProposal(x, 'rejection comment', function(err, tx1) {
              should.not.exist(err);

              clients[2].getTxProposals({}, function(err, txs) {
                should.not.exist(err);
                txs[0].message.should.equal('some message');
                txs[0].actions[0].comment.should.equal('rejection comment');
                done();
              });
            });
          });
        });
      });
    });
    it('Should encrypt proposal message', function(done) {
      helpers.createAndJoinWallet(clients, 2, 3, function(w) {
        clients[0].createAddress(function(err, x0) {
          should.not.exist(err);
          blockchainExplorerMock.setUtxo(x0, 10, 2);
          var opts = {
            amount: 10000,
            toAddress: 'n2TBMPzPECGUfcT2EByiTJ12TPZkhN2mN5',
            message: 'some message',
          };
          var spy = sinon.spy(clients[0], '_doPostRequest');
          clients[0].sendTxProposal(opts, function(err, x) {
            should.not.exist(err);
            spy.calledOnce.should.be.true;
            JSON.stringify(spy.getCall(0).args).should.not.contain('some message');
            done();
          });
        });
      });
    });
    it('Should encrypt proposal refusal comment', function(done) {
      helpers.createAndJoinWallet(clients, 2, 3, function(w) {
        clients[0].createAddress(function(err, x0) {
          should.not.exist(err);
          blockchainExplorerMock.setUtxo(x0, 10, 2);
          var opts = {
            amount: 10000,
            toAddress: 'n2TBMPzPECGUfcT2EByiTJ12TPZkhN2mN5',
          };
          clients[0].sendTxProposal(opts, function(err, x) {
            should.not.exist(err);
            var spy = sinon.spy(clients[1], '_doPostRequest');
            clients[1].rejectTxProposal(x, 'rejection comment', function(err, tx1) {
              should.not.exist(err);
              spy.calledOnce.should.be.true;
              JSON.stringify(spy.getCall(0).args).should.not.contain('rejection comment');
              done();
            });
          });
        });
      });
    });
    it('should detect fake tx proposals (wrong signature)', function(done) {
      helpers.createAndJoinWallet(clients, 1, 1, function() {
        clients[0].createAddress(function(err, x0) {
          should.not.exist(err);
          blockchainExplorerMock.setUtxo(x0, 10, 1);
          var opts = {
            amount: 10000,
            toAddress: 'n2TBMPzPECGUfcT2EByiTJ12TPZkhN2mN5',
            message: 'hello',
          };
          clients[0].sendTxProposal(opts, function(err, x) {
            should.not.exist(err);

            helpers.tamperResponse(clients[0], 'get', '/v1/txproposals/', {}, function(txps) {
              txps[0].proposalSignature = '304402206e4a1db06e00068582d3be41cfc795dcf702451c132581e661e7241ef34ca19202203e17598b4764913309897d56446b51bc1dcd41a25d90fdb5f87a6b58fe3a6920';
            }, function() {
              clients[0].getTxProposals({}, function(err, txps) {
                should.exist(err);
                err.should.be.an.instanceOf(Errors.SERVER_COMPROMISED);
                done();
              });
            });
          });
        });
      });
    });

    it('should detect fake tx proposals (tampered amount)', function(done) {
      helpers.createAndJoinWallet(clients, 1, 1, function() {
        clients[0].createAddress(function(err, x0) {
          should.not.exist(err);
          blockchainExplorerMock.setUtxo(x0, 10, 1);
          var opts = {
            amount: 10000,
            toAddress: 'n2TBMPzPECGUfcT2EByiTJ12TPZkhN2mN5',
            message: 'hello',
          };
          clients[0].sendTxProposal(opts, function(err, x) {
            should.not.exist(err);

            helpers.tamperResponse(clients[0], 'get', '/v1/txproposals/', {}, function(txps) {
              txps[0].amount = 100000;
            }, function() {
              clients[0].getTxProposals({}, function(err, txps) {
                should.exist(err);
                err.should.be.an.instanceOf(Errors.SERVER_COMPROMISED);
                done();
              });
            });
          });
        });
      });
    });
    it('should detect fake tx proposals (change address not it wallet)', function(done) {
      helpers.createAndJoinWallet(clients, 1, 1, function() {
        clients[0].createAddress(function(err, x0) {
          should.not.exist(err);
          blockchainExplorerMock.setUtxo(x0, 10, 1);
          var opts = {
            amount: 10000,
            toAddress: 'n2TBMPzPECGUfcT2EByiTJ12TPZkhN2mN5',
            message: 'hello',
          };
          clients[0].sendTxProposal(opts, function(err, x) {
            should.not.exist(err);

            helpers.tamperResponse(clients[0], 'get', '/v1/txproposals/', {}, function(txps) {
              txps[0].changeAddress.address = 'n2tbmpzpecgufct2ebyitj12tpzkhn2mn5';
            }, function() {
              clients[0].getTxProposals({}, function(err, txps) {
                should.exist(err);
                err.should.be.an.instanceOf(Errors.SERVER_COMPROMISED);
                done();
              });
            });
          });
        });
      });
    });
    it('Should return only main addresses (case 1)', function(done) {
      helpers.createAndJoinWallet(clients, 1, 1, function(w) {
        clients[0].createAddress(function(err, x0) {
          should.not.exist(err);
          blockchainExplorerMock.setUtxo(x0, 1, 1);
          var opts = {
            amount: 10000000,
            toAddress: 'n2TBMPzPECGUfcT2EByiTJ12TPZkhN2mN5',
            message: 'hello 1-1',
          };
          clients[0].sendTxProposal(opts, function(err, x) {
            should.not.exist(err);
            clients[0].getMainAddresses({}, function(err, addr) {
              should.not.exist(err);
              addr.length.should.equal(1);
              done();
            });
          });
        });
      });
    });
    it('Should return only main addresses (case 2)', function(done) {
      helpers.createAndJoinWallet(clients, 1, 1, function(w) {
        clients[0].createAddress(function(err, x0) {
          should.not.exist(err);
          clients[0].createAddress(function(err, x0) {
            should.not.exist(err);
            clients[0].getMainAddresses({
              doNotVerify: true
            }, function(err, addr) {
              should.not.exist(err);
              addr.length.should.equal(2);
              done();
            });
          });
        });
      });
    });
    it('Should return UTXOs', function(done) {
      helpers.createAndJoinWallet(clients, 1, 1, function(w) {
        clients[0].getUtxos({}, function(err, utxos) {
          should.not.exist(err);
          utxos.length.should.equal(0);
          clients[0].createAddress(function(err, x0) {
            should.not.exist(err);
            should.exist(x0.address);
            blockchainExplorerMock.setUtxo(x0, 1, 1);
            clients[0].getUtxos({}, function(err, utxos) {
              should.not.exist(err);
              utxos.length.should.equal(1);
              done();
            });
          });
        });
      });
    });
    it('Should return UTXOs for specific addresses', function(done) {
      helpers.createAndJoinWallet(clients, 1, 1, function(w) {
        async.map(_.range(3), function(i, next) {
          clients[0].createAddress(function(err, x) {
            should.not.exist(err);
            should.exist(x.address);
            blockchainExplorerMock.setUtxo(x, 1, 1);
            next(null, x.address);
          });
        }, function(err, addresses) {
          var opts = {
            addresses: _.take(addresses, 2),
          };
          clients[0].getUtxos(opts, function(err, utxos) {
            should.not.exist(err);
            utxos.length.should.equal(2);
            _.sum(utxos, 'satoshis').should.equal(2 * 1e8);
            done();
          });

        });
      });
    });
  });

  describe('Payment Protocol', function() {
    var http;

    beforeEach(function(done) {
      http = sinon.stub();
      http.yields(null, TestData.payProBuf);
      helpers.createAndJoinWallet(clients, 2, 2, function(w) {
        clients[0].createAddress(function(err, x0) {
          should.not.exist(err);
          should.exist(x0.address);
          blockchainExplorerMock.setUtxo(x0, 1, 2);
          blockchainExplorerMock.setUtxo(x0, 1, 2);
          var opts = {
            payProUrl: 'dummy',
          };
          clients[0].payProHttp = clients[1].payProHttp = http;

          clients[0].fetchPayPro(opts, function(err, paypro) {
            clients[0].sendTxProposal({
              toAddress: paypro.toAddress,
              amount: paypro.amount,
              message: paypro.memo,
              payProUrl: opts.payProUrl,
            }, function(err, x) {
              should.not.exist(err);
              done();
            });
          });
        });
      });
    });

    it('Should Create and Verify a Tx from PayPro', function(done) {

      clients[1].getTxProposals({}, function(err, txps) {
        should.not.exist(err);
        var tx = txps[0];
        // From the hardcoded paypro request
        tx.amount.should.equal(404500);
        tx.toAddress.should.equal('mjfjcbuYwBUdEyq2m7AezjCAR4etUBqyiE');
        tx.message.should.equal('Payment request for BitPay invoice CibEJJtG1t9H77KmM61E2t for merchant testCopay');
        tx.payProUrl.should.equal('dummy');
        done();
      });
    });

    it('Should Detect tampered PayPro Proposals at getTxProposals', function(done) {
      helpers.tamperResponse(clients[1], 'get', '/v1/txproposals/', {}, function(txps) {
        txps[0].amount++;
        // Generate the right signature (with client 0)
        var sig = clients[0]._computeProposalSignature(txps[0]);
        txps[0].proposalSignature = sig;

        return txps;
      }, function() {
        clients[1].getTxProposals({}, function(err, txps) {
          err.should.be.an.instanceOf(Errors.SERVER_COMPROMISED);
          done();
        });
      });
    });

    it('Should Detect tampered PayPro Proposals at signTx', function(done) {
      helpers.tamperResponse(clients[1], 'get', '/v1/txproposals/', {}, function(txps) {
        txps[0].amount++;
        // Generate the right signature (with client 0)
        var sig = clients[0]._computeProposalSignature(txps[0]);
        txps[0].proposalSignature = sig;
        return txps;
      }, function() {
        clients[1].getTxProposals({
          doNotVerify: true
        }, function(err, txps) {
          should.not.exist(err);
          clients[1].signTxProposal(txps[0], function(err, txps) {
            err.should.be.an.instanceOf(Errors.SERVER_COMPROMISED);
            done();
          });
        });
      });
    });

    it('Should handle broken paypro data', function(done) {
      http = sinon.stub();
      http.yields(null, 'a broken data');
      clients[0].payProHttp = http;
      var opts = {
        payProUrl: 'dummy',
      };
      clients[0].fetchPayPro(opts, function(err, paypro) {
        should.exist(err);
        err.message.should.contain('parse');
        done();
      });
    });

    it('Should ignore PayPro at getTxProposals if instructed', function(done) {
      http.yields(null, 'kaka');
      clients[1].doNotVerifyPayPro = true;
      clients[1].getTxProposals({}, function(err, txps) {
        should.not.exist(err);
        var tx = txps[0];
        // From the hardcoded paypro request
        tx.amount.should.equal(404500);
        tx.toAddress.should.equal('mjfjcbuYwBUdEyq2m7AezjCAR4etUBqyiE');
        tx.message.should.equal('Payment request for BitPay invoice CibEJJtG1t9H77KmM61E2t for merchant testCopay');
        tx.payProUrl.should.equal('dummy');
        done();
      });
    });

    it('Should ignore PayPro at signTxProposal if instructed', function(done) {
      http.yields(null, 'kaka');
      clients[1].doNotVerifyPayPro = true;
      clients[1].getTxProposals({}, function(err, txps) {
        should.not.exist(err);
        clients[1].signTxProposal(txps[0], function(err, txps) {
          should.not.exist(err);
          done();
        });
      });
    });

    it('Should send the "payment message" when last copayer sign', function(done) {
      clients[0].getTxProposals({}, function(err, txps) {
        should.not.exist(err);
        clients[0].signTxProposal(txps[0], function(err, xx, paypro) {
          should.not.exist(err);
          clients[1].signTxProposal(xx, function(err, yy, paypro) {
            should.not.exist(err);
            yy.status.should.equal('accepted');
            http.onCall(5).yields(null, TestData.payProAckBuf);

            clients[1].broadcastTxProposal(yy, function(err, zz, memo) {
              should.not.exist(err);
              var args = http.lastCall.args[0];
              args.method.should.equal('POST');
              args.body.length.should.equal(302);
              memo.should.equal('Transaction received by BitPay. Invoice will be marked as paid if the transaction is confirmed.');
              done();
            });
          });
        });
      });
    });


    it('Should send correct refund address', function(done) {
      clients[0].getTxProposals({}, function(err, txps) {
        should.not.exist(err);
        clients[0].signTxProposal(txps[0], function(err, xx, paypro) {
          should.not.exist(err);
          clients[1].signTxProposal(xx, function(err, yy, paypro) {
            should.not.exist(err);
            yy.status.should.equal('accepted');
            http.onCall(5).yields(null, TestData.payProAckBuf);

            clients[1].broadcastTxProposal(yy, function(err, zz, memo) {
              should.not.exist(err);
              clients[1].getMainAddresses({}, function(err, walletAddresses) {
                var args = http.lastCall.args[0];
                var data = BitcorePayPro.Payment.decode(args.body);
                var pay = new BitcorePayPro();
                var p = pay.makePayment(data);
                var refund_to = p.get('refund_to');
                refund_to.length.should.equal(1);

                refund_to = refund_to[0];

                var amount = refund_to.get('amount')
                amount.low.should.equal(404500);
                amount.high.should.equal(0);
                var s = refund_to.get('script');
                s = new Bitcore.Script(s.buffer.slice(s.offset, s.limit));
                var addr = new Bitcore.Address.fromScript(s, 'testnet');
                addr.toString().should.equal(
                  walletAddresses[walletAddresses.length - 1].address);
                done();
              });
            });
          });
        });
      });
    });


    it('Should fail if refund address is tampered', function(done) {
      clients[0].getTxProposals({}, function(err, txps) {
        should.not.exist(err);
        clients[0].signTxProposal(txps[0], function(err, xx, paypro) {
          should.not.exist(err);
          clients[1].signTxProposal(xx, function(err, yy, paypro) {
            should.not.exist(err);
            yy.status.should.equal('accepted');
            http.onCall(5).yields(null, TestData.payProAckBuf);

            helpers.tamperResponse(clients[1], 'post', '/v1/addresses/', {}, function(address) {
              address.address = '2N86pNEpREGpwZyHVC5vrNUCbF9nM1Geh4K';
            }, function() {
              clients[1].broadcastTxProposal(yy, function(err, zz, memo) {
                err.should.be.an.instanceOf(Errors.SERVER_COMPROMISED);
                done();
              });
            });
          });
        });
      });
    });
  });

  describe('Multiple output proposals', function() {
    var toAddress = 'n2TBMPzPECGUfcT2EByiTJ12TPZkhN2mN5';
    var opts = {
      type: 'multiple_outputs',
      message: 'hello',
      outputs: [{
        amount: 10000,
        toAddress: toAddress,
        message: 'world',
      }, {
        amount: 20000,
        toAddress: toAddress,
        message: null,
      }, {
        amount: 30000,
        toAddress: toAddress,
      }]
    };

    beforeEach(function(done) {
      var http = sinon.stub();
      http.yields(null, TestData.payProBuf);
      helpers.createAndJoinWallet(clients, 1, 1, function(w) {
        clients[0].createAddress(function(err, x0) {
          should.not.exist(err);
          should.exist(x0.address);
          blockchainExplorerMock.setUtxo(x0, 1, 1);
          clients[0].payProHttp = clients[1].payProHttp = http;
          done();
        });
      });
    });

    it('should support txs with no change address', function(done) {
      var opts2 = _.cloneDeep(opts);
      opts2.outputs.push({
        amount: 1e8 - _.sum(opts.outputs, 'amount') - 3650, // Fee for this tx
        toAddress: toAddress,
      });
      clients[0].sendTxProposal(opts2, function(err, txp) {
        should.not.exist(err);
        var t = Client.buildTx(txp);
        t.toObject().outputs.length.should.equal(opts2.outputs.length);
        should.not.exist(t.getChangeOutput());
        done();
      });
    });

    function doit(opts, doNotVerifyPayPro, doBroadcast, done) {
      clients[0].sendTxProposal(opts, function(err, x) {
        should.not.exist(err);
        clients[0].getTx(x.id, function(err, x2) {
          should.not.exist(err);
          x2.creatorName.should.equal('creator');
          x2.message.should.equal('hello');
          x2.fee.should.equal(3300);
          x2.outputs[0].toAddress.should.equal(toAddress);
          x2.outputs[0].amount.should.equal(10000);
          x2.outputs[0].message.should.equal('world');
          x2.outputs[1].toAddress.should.equal(toAddress);
          x2.outputs[1].amount.should.equal(20000);
          should.not.exist(x2.outputs[1].message);
          x2.outputs[2].toAddress.should.equal(toAddress);
          x2.outputs[2].amount.should.equal(30000);
          should.not.exist(x2.outputs[2].message);
          clients[0].doNotVerifyPayPro = doNotVerifyPayPro;
          clients[0].signTxProposal(x2, function(err, txp) {
            should.not.exist(err);
            txp.status.should.equal('accepted');
            if (doBroadcast) {
              clients[0].broadcastTxProposal(txp, function(err, txp) {
                should.not.exist(err);
                txp.status.should.equal('broadcasted');
                txp.txid.should.equal((new Bitcore.Transaction(blockchainExplorerMock.lastBroadcasted)).id);
                done();
              });
            } else {
              done();
            }
          });
        });
      });
    };
    it('should create, get, sign, and broadcast proposal with no payProUrl', function(done) {
      delete opts.payProUrl;
      doit(opts, false, true, done);
    });
    it('should create, get, sign, and broadcast proposal with null payProUrl', function(done) {
      opts.payProUrl = null;
      doit(opts, false, true, done);
    });
    it('should create, get, sign, and broadcast proposal with empty string payProUrl', function(done) {
      opts.payProUrl = '';
      doit(opts, false, true, done);
    });
    it('should create, get, and sign proposal with mal-formed payProUrl', function(done) {
      opts.payProUrl = 'dummy';
      doit(opts, true, false, done);
    });
    it('should create, get, and sign proposal with well-formed payProUrl', function(done) {
      opts.payProUrl = 'https://merchant.com/pay.php?h%3D2a8628fc2fbe';
      doit(opts, true, false, done);
    });
  });

  describe('Optional Proposal Fields', function() {
    var opts;
    beforeEach(function(done) {
      opts = {
        type: 'simple',
        amount: 10000,
        toAddress: 'n2TBMPzPECGUfcT2EByiTJ12TPZkhN2mN5',
        message: 'some message',
        payProUrl: 'dummy'
      };
      done();
    });

    function doTest(opts, done) {
      helpers.createAndJoinWallet(clients, 2, 2, function(w) {
        clients[0].createAddress(function(err, x0) {
          should.not.exist(err);
          should.exist(x0.address);
          blockchainExplorerMock.setUtxo(x0, 1, 2);
          clients[0].sendTxProposal(opts, function(err, x) {
            should.not.exist(err);
            clients[1].getTx(x.id, function(err, x2) {
              should.not.exist(err);
              should.exist(x2);
              clients[0].removeTxProposal(x2, function(err) {
                done();
              });
            });
          });
        });
      });
    };

    it('should pass with complete simple header', function(done) {
      doTest(opts, done);
    });
    it('should pass with null message', function(done) {
      opts.message = null;
      doTest(opts, done);
    });
    it('should pass with no message', function(done) {
      delete opts.message;
      doTest(opts, done);
    });
    it('should pass with null payProUrl', function(done) {
      opts.payProUrl = '';
      doTest(opts, done);
    });
    it('should pass with no payProUrl', function(done) {
      delete opts.payProUrl;
      doTest(opts, done);
    });
    it('should pass with complete multi-output header', function(done) {
      opts.type = 'multiple_outputs';
      opts.outputs = [{
        toAddress: opts.toAddress,
        amount: opts.amount,
        message: opts.message
      }];
      delete opts.toAddress;
      delete opts.amount;
      doTest(opts, done);
    });
    it('should pass with multi-output header and no message', function(done) {
      opts.type = 'multiple_outputs';
      opts.outputs = [{
        toAddress: opts.toAddress,
        amount: opts.amount
      }];
      delete opts.toAddress;
      delete opts.amount;
      doTest(opts, done);
    });
  });

  describe('Transactions Signatures and Rejection', function() {
    this.timeout(5000);
    it('Send and broadcast in 1-1 wallet', function(done) {
      helpers.createAndJoinWallet(clients, 1, 1, function(w) {
        clients[0].createAddress(function(err, x0) {
          should.not.exist(err);
          should.exist(x0.address);
          blockchainExplorerMock.setUtxo(x0, 1, 1);
          var opts = {
            amount: 10000000,
            toAddress: 'n2TBMPzPECGUfcT2EByiTJ12TPZkhN2mN5',
            message: 'hello',
          };
          clients[0].sendTxProposal(opts, function(err, txp) {
            should.not.exist(err);
            txp.requiredRejections.should.equal(1);
            txp.requiredSignatures.should.equal(1);
            txp.status.should.equal('pending');
            txp.changeAddress.path.should.equal('m/1/0');
            clients[0].signTxProposal(txp, function(err, txp) {
              should.not.exist(err);
              txp.status.should.equal('accepted');
              clients[0].broadcastTxProposal(txp, function(err, txp) {
                should.not.exist(err);
                txp.status.should.equal('broadcasted');
                txp.txid.should.equal((new Bitcore.Transaction(blockchainExplorerMock.lastBroadcasted)).id);
                done();
              });
            });
          });
        });
      });
    });
    it('Send and broadcast in 2-3 wallet', function(done) {
      helpers.createAndJoinWallet(clients, 2, 3, function(w) {
        clients[0].createAddress(function(err, x0) {
          should.not.exist(err);
          should.exist(x0.address);
          blockchainExplorerMock.setUtxo(x0, 10, 2);
          var opts = {
            amount: 10000,
            toAddress: 'n2TBMPzPECGUfcT2EByiTJ12TPZkhN2mN5',
            message: 'hello',
          };
          clients[0].sendTxProposal(opts, function(err, txp) {
            should.not.exist(err);
            clients[0].getStatus(function(err, st) {
              should.not.exist(err);
              var txp = st.pendingTxps[0];
              txp.status.should.equal('pending');
              txp.requiredRejections.should.equal(2);
              txp.requiredSignatures.should.equal(2);
              var w = st.wallet;
              w.copayers.length.should.equal(3);
              w.status.should.equal('complete');
              var b = st.balance;
              b.totalAmount.should.equal(1000000000);
              b.lockedAmount.should.equal(1000000000);
              clients[0].signTxProposal(txp, function(err, txp) {
                should.not.exist(err, err);
                txp.status.should.equal('pending');
                clients[1].signTxProposal(txp, function(err, txp) {
                  should.not.exist(err);
                  txp.status.should.equal('accepted');
                  clients[1].broadcastTxProposal(txp, function(err, txp) {
                    txp.status.should.equal('broadcasted');
                    txp.txid.should.equal((new Bitcore.Transaction(blockchainExplorerMock.lastBroadcasted)).id);
                    done();
                  });
                });
              });
            });
          });
        });
      });
    });

    it.skip('Send, reject actions in 2-3 wallet much have correct copayerNames', function(done) {
      helpers.createAndJoinWallet(clients, 2, 3, function(w) {
        clients[0].createAddress(function(err, x0) {
          should.not.exist(err);
          blockchainExplorerMock.setUtxo(x0, 10, 2);
          var opts = {
            amount: 10000,
            toAddress: 'n2TBMPzPECGUfcT2EByiTJ12TPZkhN2mN5',
            message: 'hello 1-1',
          };
          clients[0].sendTxProposal(opts, function(err, txp) {
            should.not.exist(err);
            clients[0].rejectTxProposal(txp, 'wont sign', function(err, txp) {
              should.not.exist(err, err);
              clients[1].signTxProposal(txp, function(err, txp) {
                should.not.exist(err);
                done();
              });
            });
          });
        });
      });
    });



    it('Send, reject, 2 signs and broadcast in 2-3 wallet', function(done) {
      helpers.createAndJoinWallet(clients, 2, 3, function(w) {
        clients[0].createAddress(function(err, x0) {
          should.not.exist(err);
          should.exist(x0.address);
          blockchainExplorerMock.setUtxo(x0, 10, 2);
          var opts = {
            amount: 10000,
            toAddress: 'n2TBMPzPECGUfcT2EByiTJ12TPZkhN2mN5',
            message: 'hello 1-1',
          };
          clients[0].sendTxProposal(opts, function(err, txp) {
            should.not.exist(err);
            txp.status.should.equal('pending');
            txp.requiredRejections.should.equal(2);
            txp.requiredSignatures.should.equal(2);
            clients[0].rejectTxProposal(txp, 'wont sign', function(err, txp) {
              should.not.exist(err, err);
              txp.status.should.equal('pending');
              clients[1].signTxProposal(txp, function(err, txp) {
                should.not.exist(err);
                clients[2].signTxProposal(txp, function(err, txp) {
                  should.not.exist(err);
                  txp.status.should.equal('accepted');
                  clients[2].broadcastTxProposal(txp, function(err, txp) {
                    txp.status.should.equal('broadcasted');
                    txp.txid.should.equal((new Bitcore.Transaction(blockchainExplorerMock.lastBroadcasted)).id);
                    done();
                  });
                });
              });
            });
          });
        });
      });
    });

    it('Send, reject in 3-4 wallet', function(done) {
      helpers.createAndJoinWallet(clients, 3, 4, function(w) {
        clients[0].createAddress(function(err, x0) {
          should.not.exist(err);
          should.exist(x0.address);
          blockchainExplorerMock.setUtxo(x0, 10, 3);
          var opts = {
            amount: 10000,
            toAddress: 'n2TBMPzPECGUfcT2EByiTJ12TPZkhN2mN5',
            message: 'hello 1-1',
          };
          clients[0].sendTxProposal(opts, function(err, txp) {
            should.not.exist(err);
            txp.status.should.equal('pending');
            txp.requiredRejections.should.equal(2);
            txp.requiredSignatures.should.equal(3);

            clients[0].rejectTxProposal(txp, 'wont sign', function(err, txp) {
              should.not.exist(err, err);
              txp.status.should.equal('pending');
              clients[1].signTxProposal(txp, function(err, txp) {
                should.not.exist(err);
                txp.status.should.equal('pending');
                clients[2].rejectTxProposal(txp, 'me neither', function(err, txp) {
                  should.not.exist(err);
                  txp.status.should.equal('rejected');
                  done();
                });
              });
            });
          });
        });
      });
    });

    it('Should not allow to reject or sign twice', function(done) {
      helpers.createAndJoinWallet(clients, 2, 3, function(w) {
        clients[0].createAddress(function(err, x0) {
          should.not.exist(err);
          should.exist(x0.address);
          blockchainExplorerMock.setUtxo(x0, 10, 2);
          var opts = {
            amount: 10000,
            toAddress: 'n2TBMPzPECGUfcT2EByiTJ12TPZkhN2mN5',
            message: 'hello 1-1',
          };
          clients[0].sendTxProposal(opts, function(err, txp) {
            should.not.exist(err);
            txp.status.should.equal('pending');
            txp.requiredRejections.should.equal(2);
            txp.requiredSignatures.should.equal(2);
            clients[0].signTxProposal(txp, function(err, txp) {
              should.not.exist(err);
              txp.status.should.equal('pending');
              clients[0].signTxProposal(txp, function(err) {
                should.exist(err);
                err.should.be.an.instanceOf(Errors.COPAYER_VOTED);
                clients[1].rejectTxProposal(txp, 'xx', function(err, txp) {
                  should.not.exist(err);
                  clients[1].rejectTxProposal(txp, 'xx', function(err) {
                    should.exist(err);
                    err.should.be.an.instanceOf(Errors.COPAYER_VOTED);
                    done();
                  });
                });
              });
            });
          });
        });
      });
    });
  });

  describe('Broadcast raw transaction', function() {
    it('should broadcast raw tx', function(done) {
      helpers.createAndJoinWallet(clients, 1, 1, function(w) {
        var opts = {
          network: 'testnet',
          rawTx: '0100000001b1b1b1b0d9786e237ec6a4b80049df9e926563fee7bdbc1ac3c4efc3d0af9a1c010000006a47304402207c612d36d0132ed463526a4b2370de60b0aa08e76b6f370067e7915c2c74179b02206ae8e3c6c84cee0bca8521704eddb40afe4590f14fd5d6434da980787ba3d5110121031be732b984b0f1f404840f2479bcc81f90187298efecc67dd83e1f93d9b2860dfeffffff0200ab9041000000001976a91403383bd4cff200de3690db1ed17d0b1a228ea43f88ac25ad6ed6190000001976a9147ccbaf7bcc1e323548bd1d57d7db03f6e6daf76a88acaec70700',
        };
        clients[0].broadcastRawTx(opts, function(err, txid) {
          should.not.exist(err);
          txid.should.equal('d19871cf7c123d413ac71f9240ea234fac77bc95bcf41015d8bf5c03f221b92c');
          done();
        });
      });
    });
  });

  describe('Transaction history', function() {
    it('should get transaction history', function(done) {
      blockchainExplorerMock.setHistory(TestData.history);
      helpers.createAndJoinWallet(clients, 1, 1, function(w) {
        clients[0].createAddress(function(err, x0) {
          should.not.exist(err);
          should.exist(x0.address);
          clients[0].getTxHistory({}, function(err, txs) {
            should.not.exist(err);
            should.exist(txs);
            txs.length.should.equal(2);
            done();
          });
        });
      });
    });
    it('should get empty transaction history when there are no addresses', function(done) {
      blockchainExplorerMock.setHistory(TestData.history);
      helpers.createAndJoinWallet(clients, 1, 1, function(w) {
        clients[0].getTxHistory({}, function(err, txs) {
          should.not.exist(err);
          should.exist(txs);
          txs.length.should.equal(0);
          done();
        });
      });
    });
    it('should get transaction history decorated with proposal', function(done) {
      async.waterfall([

        function(next) {
          helpers.createAndJoinWallet(clients, 2, 3, function(w) {
            clients[0].createAddress(function(err, address) {
              should.not.exist(err);
              should.exist(address);
              next(null, address);
            });
          });
        },
        function(address, next) {
          blockchainExplorerMock.setUtxo(address, 10, 2);
          var opts = {
            amount: 10000,
            toAddress: 'n2TBMPzPECGUfcT2EByiTJ12TPZkhN2mN5',
            message: 'some message',
          };
          clients[0].sendTxProposal(opts, function(err, txp) {
            should.not.exist(err);
            clients[1].rejectTxProposal(txp, 'some reason', function(err, txp) {
              should.not.exist(err);
              clients[2].signTxProposal(txp, function(err, txp) {
                should.not.exist(err);
                clients[0].signTxProposal(txp, function(err, txp) {
                  should.not.exist(err);
                  txp.status.should.equal('accepted');
                  clients[0].broadcastTxProposal(txp, function(err, txp) {
                    should.not.exist(err);
                    txp.status.should.equal('broadcasted');
                    next(null, txp);
                  });
                });
              });
            });
          });
        },
        function(txp, next) {
          var history = _.cloneDeep(TestData.history);
          history[0].txid = txp.txid;
          blockchainExplorerMock.setHistory(history);
          clients[0].getTxHistory({}, function(err, txs) {
            should.not.exist(err);
            should.exist(txs);
            txs.length.should.equal(2);
            var decorated = _.find(txs, {
              txid: txp.txid
            });
            should.exist(decorated);
            decorated.proposalId.should.equal(txp.id);
            decorated.message.should.equal('some message');
            decorated.actions.length.should.equal(3);
            var rejection = _.find(decorated.actions, {
              type: 'reject'
            });
            should.exist(rejection);
            rejection.comment.should.equal('some reason');
            done();
          });
        }
      ]);
    });
    it('should get paginated transaction history', function(done) {
      var testCases = [{
        opts: {},
        expected: [20, 10]
      }, {
        opts: {
          skip: 1,
        },
        expected: [10]
      }, {
        opts: {
          limit: 1,
        },
        expected: [20]
      }, {
        opts: {
          skip: 3,
        },
        expected: []
      }, {
        opts: {
          skip: 1,
          limit: 10,
        },
        expected: [10]
      }, ];

      blockchainExplorerMock.setHistory(TestData.history);
      helpers.createAndJoinWallet(clients, 1, 1, function(w) {
        clients[0].createAddress(function(err, x0) {
          should.not.exist(err);
          should.exist(x0.address);
          async.each(testCases, function(testCase, next) {
            clients[0].getTxHistory(testCase.opts, function(err, txs) {
              should.not.exist(err);
              should.exist(txs);
              var times = _.pluck(txs, 'time');
              times.should.deep.equal(testCase.expected);
              next();
            });
          }, done);
        });
      });
    });
  });

  describe('Mobility, backup & restore', function() {
    describe('Export & Import', function() {
      var address, importedClient;
      beforeEach(function(done) {
        importedClient = null;
        helpers.createAndJoinWallet(clients, 1, 1, function() {
          clients[0].createAddress(function(err, addr) {
            should.not.exist(err);
            should.exist(addr.address);
            address = addr.address;
            done();
          });
        });
      });
      afterEach(function(done) {
        importedClient.getMainAddresses({}, function(err, list) {
          should.not.exist(err);
          should.exist(list);
          list.length.should.equal(1);
          list[0].address.should.equal(address);
          done();
        });
      });

      it('should export & import', function() {
        var exported = clients[0].export();

        importedClient = helpers.newClient(app);
        importedClient.import(exported);
      });
      it('should export without signing rights', function() {
        clients[0].canSign().should.be.true;
        var exported = clients[0].export({
          noSign: true,
        });

        importedClient = helpers.newClient(app);
        importedClient.import(exported);
        importedClient.canSign().should.be.false;
      });

      it('should export & import with mnemonics + BWS', function(done) {
        var c = clients[0].credentials;
        var walletId = c.walletId;
        var walletName = c.walletName;
        var copayerName = c.copayerName;
        var key = c.xPrivKey;

        var exported = clients[0].getMnemonic();
        importedClient = helpers.newClient(app);
        importedClient.importFromMnemonic(exported, {
          network: c.network,
        }, function(err) {
          var c2 = importedClient.credentials;
          c2.xPrivKey.should.equal(key);
          should.not.exist(err);
          c2.walletId.should.equal(walletId);
          c2.walletName.should.equal(walletName);
          c2.copayerName.should.equal(copayerName);
          done();
        });
      });


      it('should export & import with xprivkey + BWS', function(done) {
        var c = clients[0].credentials;
        var walletId = c.walletId;
        var walletName = c.walletName;
        var copayerName = c.copayerName;
        var network = c.network;
        var key = c.xPrivKey;

        var exported = clients[0].getMnemonic();
        importedClient = helpers.newClient(app);
        importedClient.importFromExtendedPrivateKey(key, function(err) {
          var c2 = importedClient.credentials;
          c2.xPrivKey.should.equal(key);
          should.not.exist(err);
          c2.walletId.should.equal(walletId);
          c2.walletName.should.equal(walletName);
          c2.copayerName.should.equal(copayerName);
          done();
        });
      });
    });

    describe('Mnemonic related tests', function() {
      var importedClient;

      it('should import with mnemonics livenet', function(done) {
        var client = helpers.newClient(app);
        client.seedFromRandomWithMnemonic();
        var exported = client.getMnemonic();
        client.createWallet('wallet name', 'creator', 1, 1, {
          network: 'livenet'
        }, function(err) {
          should.not.exist(err);
          var c = client.credentials;
          importedClient = helpers.newClient(app);
          importedClient.importFromMnemonic(exported, {}, function(err) {
            should.not.exist(err);
            var c2 = importedClient.credentials;
            c2.network.should.equal('livenet');
            c2.xPubKey.should.equal(client.credentials.xPubKey);
            c2.personalEncryptingKey.should.equal(c.personalEncryptingKey);
            c2.walletId.should.equal(c.walletId);
            c2.walletName.should.equal(c.walletName);
            c2.copayerName.should.equal(c.copayerName);
            done();
          });
        });
      });
      // Generated with https://dcpos.github.io/bip39/
      it('should fail to import from words if not at BWS', function(done) {
        var exported = 'bounce tonight little spy earn void nominee ankle walk ten type update';
        importedClient = helpers.newClient(app);
        importedClient.importFromMnemonic(exported, {
          network: 'testnet',
        }, function(err) {
          err.should.be.an.instanceOf(Errors.NOT_AUTHORIZED);
          importedClient.mnemonicHasPassphrase().should.equal(false);
          importedClient.credentials.xPrivKey.should.equal('tprv8ZgxMBicQKsPdTYGTn3cPvTJJuuKHCYbfH1fbu4ceZ5tzYrcjYMKY1JfZiEFDDpEXWquSpX6jRsEoVPoaSw82tQ1Wn1U3K1bQDZBj3UGuEG');
          done();
        });
      });
      it('should fail to import from words if not at BWS, with passphrase', function(done) {
        var exported = 'bounce tonight little spy earn void nominee ankle walk ten type update';
        importedClient = helpers.newClient(app);
        importedClient.importFromMnemonic(exported, {
          network: 'testnet',
          passphrase: 'hola',
        }, function(err) {
          err.should.be.an.instanceOf(Errors.NOT_AUTHORIZED);
          importedClient.mnemonicHasPassphrase().should.equal(true);
          importedClient.credentials.xPrivKey.should.equal('tprv8ZgxMBicQKsPdVijVxEu7gVDi86PUZqbCe7xTGLwVXwZpsG3HuxLDjXL3DXRSaaNymMD7gRpXimxnUDYa5N7pLTKLQymdSotrb4co7Nwrs7');
          done();
        });
      });
      it('should import with external priv key', function(done) {
        var client = helpers.newClient(app);
        client.seedFromExtendedPublicKey('xpub661MyMwAqRbcGVyYUcHbZi9KNhN9Tdj8qHi9ZdoUXP1VeKiXDGGrE9tSoJKYhGFE2rimteYdwvoP6e87zS5LsgcEvsvdrpPBEmeWz9EeAUq', 'ledger', '1a1f001a1f001a1f001a1f001a1f001a1f001a1f001a1f001a1f001a1f001a1f001a1f001a1f001a1f001a1f001a1f001a1f001a1f001a1f001a1f001a1f001a1f001a1f001a1f001a1f001a1f001a1f001a1f001a1f001a1f001a1f001a1f00');
        client.createWallet('wallet name', 'creator', 1, 1, {
          network: 'livenet'
        }, function(err) {
          should.not.exist(err);
          var c = client.credentials;
          importedClient = helpers.newClient(app);
          importedClient.importFromExtendedPublicKey('xpub661MyMwAqRbcGVyYUcHbZi9KNhN9Tdj8qHi9ZdoUXP1VeKiXDGGrE9tSoJKYhGFE2rimteYdwvoP6e87zS5LsgcEvsvdrpPBEmeWz9EeAUq', 'ledger', '1a1f001a1f001a1f001a1f001a1f001a1f001a1f001a1f001a1f001a1f001a1f001a1f001a1f001a1f001a1f001a1f001a1f001a1f001a1f001a1f001a1f001a1f001a1f001a1f001a1f001a1f001a1f001a1f001a1f001a1f001a1f001a1f00', {}, function(err) {
            should.not.exist(err);
            var c2 = importedClient.credentials;
            c2.account.should.equal(0);
            c2.xPubKey.should.equal(client.credentials.xPubKey);
            c2.personalEncryptingKey.should.equal(c.personalEncryptingKey);
            c2.walletId.should.equal(c.walletId);
            c2.walletName.should.equal(c.walletName);
            c2.copayerName.should.equal(c.copayerName);
            done();
          });
        });
      });
      it('should fail to import with external priv key when not enought entropy', function() {
        var client = helpers.newClient(app);
        (function() {
          client.seedFromExtendedPublicKey('xpub661MyMwAqRbcGVyYUcHbZi9KNhN9Tdj8qHi9ZdoUXP1VeKiXDGGrE9tSoJKYhGFE2rimteYdwvoP6e87zS5LsgcEvsvdrpPBEmeWz9EeAUq', 'ledger', '1a1f00');
        }).should.throw('entropy');
      });


    });

    describe('Recovery', function() {
      it('should be able to gain access to a 1-1 wallet with just the xPriv', function(done) {
        helpers.createAndJoinWallet(clients, 1, 1, function() {
          var xpriv = clients[0].credentials.xPrivKey;
          var walletName = clients[0].credentials.walletName;
          var copayerName = clients[0].credentials.copayerName;

          clients[0].createAddress(function(err, addr) {
            should.not.exist(err);
            should.exist(addr);

            var recoveryClient = helpers.newClient(app);
            recoveryClient.seedFromExtendedPrivateKey(xpriv);
            recoveryClient.openWallet(function(err) {
              should.not.exist(err);
              recoveryClient.credentials.walletName.should.equal(walletName);
              recoveryClient.credentials.copayerName.should.equal(copayerName);
              recoveryClient.getMainAddresses({}, function(err, list) {
                should.not.exist(err);
                should.exist(list);
                list[0].address.should.equal(addr.address);
                done();
              });
            });
          });
        });
      });

      it('should be able to see txp messages after gaining access', function(done) {
        helpers.createAndJoinWallet(clients, 1, 1, function() {
          var xpriv = clients[0].credentials.xPrivKey;
          var walletName = clients[0].credentials.walletName;
          clients[0].createAddress(function(err, x0) {
            should.not.exist(err);
            should.exist(x0.address);
            blockchainExplorerMock.setUtxo(x0, 1, 1, 0);
            var opts = {
              amount: 30000,
              toAddress: 'n2TBMPzPECGUfcT2EByiTJ12TPZkhN2mN5',
              message: 'hello',
            };
            clients[0].sendTxProposal(opts, function(err, x) {
              should.not.exist(err);
              var recoveryClient = helpers.newClient(app);
              recoveryClient.seedFromExtendedPrivateKey(xpriv);
              recoveryClient.openWallet(function(err) {
                should.not.exist(err);
                recoveryClient.credentials.walletName.should.equal(walletName);
                recoveryClient.getTx(x.id, function(err, x2) {
                  should.not.exist(err);
                  x2.message.should.equal(opts.message);
                  done();
                });
              });
            });
          });
        });
      });

      it('should be able to recreate wallet 2-2', function(done) {
        helpers.createAndJoinWallet(clients, 2, 2, function() {
          clients[0].createAddress(function(err, addr) {
            should.not.exist(err);
            should.exist(addr);

            var storage = new Storage({
              db: helpers.newDb(),
            });

            var newApp;
            var expressApp = new ExpressApp();
            expressApp.start({
              storage: storage,
              blockchainExplorer: blockchainExplorerMock,
              disableLogs: true,
            }, function() {
              newApp = expressApp.app;

              var oldPKR = _.clone(clients[0].credentials.publicKeyRing);
              var recoveryClient = helpers.newClient(newApp);
              recoveryClient.import(clients[0].export());

              recoveryClient.getStatus(function(err, status) {
                should.exist(err);
                err.should.be.an.instanceOf(Errors.NOT_AUTHORIZED);
                recoveryClient.recreateWallet(function(err) {
                  should.not.exist(err);
                  recoveryClient.getStatus(function(err, status) {
                    should.not.exist(err);
                    _.difference(_.pluck(status.wallet.copayers, 'name'), ['creator', 'copayer 1']).length.should.equal(0);
                    recoveryClient.createAddress(function(err, addr2) {
                      should.not.exist(err);
                      should.exist(addr2);
                      addr2.address.should.equal(addr.address);
                      addr2.path.should.equal(addr.path);

                      var recoveryClient2 = helpers.newClient(newApp);
                      recoveryClient2.import(clients[1].export());
                      recoveryClient2.getStatus(function(err, status) {
                        should.not.exist(err);
                        done();
                      });
                    });
                  });
                });
              });
            });
          });
        });
      });

      it('should be able to recover funds from recreated wallet', function(done) {
        this.timeout(10000);
        helpers.createAndJoinWallet(clients, 2, 2, function() {
          clients[0].createAddress(function(err, addr) {
            should.not.exist(err);
            should.exist(addr);
            blockchainExplorerMock.setUtxo(addr, 1, 2);

            var storage = new Storage({
              db: helpers.newDb(),
            });
            var newApp;
            var expressApp = new ExpressApp();
            expressApp.start({
                storage: storage,
                blockchainExplorer: blockchainExplorerMock,
                disableLogs: true,
              },
              function() {
                newApp = expressApp.app;

                var recoveryClient = helpers.newClient(newApp);
                recoveryClient.import(clients[0].export());

                recoveryClient.getStatus(function(err, status) {
                  should.exist(err);
                  err.should.be.an.instanceOf(Errors.NOT_AUTHORIZED);
                  recoveryClient.recreateWallet(function(err) {
                    should.not.exist(err);
                    recoveryClient.getStatus(function(err, status) {
                      should.not.exist(err);
                      recoveryClient.startScan({}, function(err) {
                        should.not.exist(err);
                        var balance = 0;
                        async.whilst(function() {
                          return balance == 0;
                        }, function(next) {
                          setTimeout(function() {
                            recoveryClient.getBalance(function(err, b) {
                              balance = b.totalAmount;
                              next(err);
                            });
                          }, 200);
                        }, function(err) {
                          should.not.exist(err);
                          balance.should.equal(1e8);
                          done();
                        });
                      });
                    });
                  });
                });
              });
          });
        });
      });

      it('should be able call recreate wallet twice', function(done) {
        helpers.createAndJoinWallet(clients, 2, 2, function() {
          clients[0].createAddress(function(err, addr) {
            should.not.exist(err);
            should.exist(addr);

            var storage = new Storage({
              db: helpers.newDb(),
            });
            var newApp;
            var expressApp = new ExpressApp();
            expressApp.start({
                storage: storage,
                blockchainExplorer: blockchainExplorerMock,
                disableLogs: true,
              },
              function() {
                newApp = expressApp.app;

                var oldPKR = _.clone(clients[0].credentials.publicKeyRing);
                var recoveryClient = helpers.newClient(newApp);
                recoveryClient.import(clients[0].export());

                recoveryClient.getStatus(function(err, status) {
                  should.exist(err);
                  err.should.be.an.instanceOf(Errors.NOT_AUTHORIZED);
                  recoveryClient.recreateWallet(function(err) {
                    should.not.exist(err);
                    recoveryClient.recreateWallet(function(err) {
                      should.not.exist(err);
                      recoveryClient.getStatus(function(err, status) {
                        should.not.exist(err);
                        _.difference(_.pluck(status.wallet.copayers, 'name'), ['creator', 'copayer 1']).length.should.equal(0);
                        recoveryClient.createAddress(function(err, addr2) {
                          should.not.exist(err);
                          should.exist(addr2);
                          addr2.address.should.equal(addr.address);
                          addr2.path.should.equal(addr.path);

                          var recoveryClient2 = helpers.newClient(newApp);
                          recoveryClient2.import(clients[1].export());
                          recoveryClient2.getStatus(function(err, status) {
                            should.not.exist(err);
                            done();
                          });
                        });
                      });
                    });
                  });
                });
              });
          });
        });
      });

      it('should be able to recreate 1-of-1 wallet with external key (m/48) account 2', function(done) {
        clients[0].seedFromExtendedPublicKey('tprv8ZgxMBicQKsPdeZR4tV14PAJmzrWGsmafRVaHXUVYezrSbtnFM1CnqdbQuXfmSLxwr71axKewd3LTRDcQmtttUnZe27TQoGmGMeddv1H9JQ', 'ledger', 'b0937662dddea83b0ce037ff3991dd', {
          account: 2,
          derivationStrategy: 'BIP48',
        });
        clients[0].createWallet('wallet name', 'creator', 1, 1, {
          network: 'testnet'
        }, function(err, secret) {
          should.not.exist(err);

          clients[0].createAddress(function(err, addr) {
            should.not.exist(err);
            should.exist(addr);

            var storage = new Storage({
              db: helpers.newDb(),
            });

            var newApp;
            var expressApp = new ExpressApp();
            expressApp.start({
              storage: storage,
              blockchainExplorer: blockchainExplorerMock,
              disableLogs: true,
            }, function() {
              newApp = expressApp.app;

              var oldPKR = _.clone(clients[0].credentials.publicKeyRing);
              var recoveryClient = helpers.newClient(newApp);
              recoveryClient.import(clients[0].export());
              recoveryClient.credentials.derivationStrategy.should.equal('BIP48');
              recoveryClient.credentials.account.should.equal(2);
              recoveryClient.getStatus(function(err, status) {
                should.exist(err);
                err.should.be.an.instanceOf(Errors.NOT_AUTHORIZED);
                recoveryClient.recreateWallet(function(err) {
                  should.not.exist(err);
                  recoveryClient.getStatus(function(err, status) {
                    should.not.exist(err);
                    recoveryClient.createAddress(function(err, addr2) {
                      should.not.exist(err);
                      should.exist(addr2);
                      addr2.address.should.equal(addr.address);
                      addr2.path.should.equal(addr.path);
                      done();
                    });
                  });
                });
              });
            });
          });
        });
      });
    });
  });

  describe('Air gapped related flows', function() {
    it('should create wallet in proxy from airgapped', function(done) {
      var airgapped = new Client();
      airgapped.seedFromRandom({
        network: 'testnet'
      });
      var exported = airgapped.export({
        noSign: true
      });

      var proxy = helpers.newClient(app);
      proxy.import(exported);
      should.not.exist(proxy.credentials.xPrivKey);

      var seedSpy = sinon.spy(proxy, 'seedFromRandom');
      proxy.createWallet('wallet name', 'creator', 1, 1, {
        network: 'testnet'
      }, function(err) {
        should.not.exist(err);
        seedSpy.called.should.be.false;
        proxy.getStatus(function(err, status) {
          should.not.exist(err);
          status.wallet.name.should.equal('wallet name');
          done();
        });
      });
    });
    it('should fail to create wallet in proxy from airgapped when networks do not match', function(done) {
      var airgapped = new Client();
      airgapped.seedFromRandom({
        network: 'testnet'
      });
      var exported = airgapped.export({
        noSign: true
      });

      var proxy = helpers.newClient(app);
      proxy.import(exported);
      should.not.exist(proxy.credentials.xPrivKey);

      var seedSpy = sinon.spy(proxy, 'seedFromRandom');
      should.not.exist(proxy.credentials.xPrivKey);
      proxy.createWallet('wallet name', 'creator', 1, 1, {
        network: 'livenet'
      }, function(err) {
        should.exist(err);
        err.message.should.equal('Existing keys were created for a different network');
        done();
      });
    });
    it('should be able to sign from airgapped client and broadcast from proxy', function(done) {
      var airgapped = new Client();
      airgapped.seedFromRandom({
        network: 'testnet'
      });
      var exported = airgapped.export({
        noSign: true
      });

      var proxy = helpers.newClient(app);
      proxy.import(exported);
      should.not.exist(proxy.credentials.xPrivKey);

      async.waterfall([

          function(next) {
            proxy.createWallet('wallet name', 'creator', 1, 1, {
              network: 'testnet'
            }, function(err) {
              should.not.exist(err);
              proxy.createAddress(function(err, address) {
                should.not.exist(err);
                should.exist(address.address);
                blockchainExplorerMock.setUtxo(address, 1, 1);
                var opts = {
                  amount: 1200000,
                  toAddress: 'n2TBMPzPECGUfcT2EByiTJ12TPZkhN2mN5',
                  message: 'hello 1-1',
                };
                proxy.sendTxProposal(opts, next);
              });
            });
          },
          function(txp, next) {
            should.exist(txp);
            proxy.signTxProposal(txp, function(err, txp) {
              should.exist(err);
              should.not.exist(txp);
              err.message.should.equal('You do not have the required keys to sign transactions');
              next(null, txp);
            });
          },
          function(txp, next) {
            proxy.getTxProposals({
              forAirGapped: true
            }, next);
          },
          function(bundle, next) {
            var signatures = airgapped.signTxProposalFromAirGapped(bundle.txps[0], bundle.encryptedPkr, bundle.m, bundle.n);
            next(null, signatures);
          },
          function(signatures, next) {
            proxy.getTxProposals({}, function(err, txps) {
              should.not.exist(err);
              var txp = txps[0];
              txp.signatures = signatures;
              async.each(txps, function(txp, cb) {
                proxy.signTxProposal(txp, function(err, txp) {
                  should.not.exist(err);
                  proxy.broadcastTxProposal(txp, function(err, txp) {
                    should.not.exist(err);
                    txp.status.should.equal('broadcasted');
                    should.exist(txp.txid);
                    cb();
                  });
                });
              }, function(err) {
                next(err);
              });
            });
          },
        ],
        function(err) {
          should.not.exist(err);
          done();
        }
      );
    });
    describe('Failure and tampering', function() {
      var airgapped, proxy, bundle;

      beforeEach(function(done) {
        airgapped = new Client();
        airgapped.seedFromRandom({
          network: 'testnet'
        });
        var exported = airgapped.export({
          noSign: true
        });

        proxy = helpers.newClient(app);
        proxy.import(exported);
        should.not.exist(proxy.credentials.xPrivKey);

        async.waterfall([

            function(next) {
              proxy.createWallet('wallet name', 'creator', 1, 1, {
                network: 'testnet'
              }, function(err) {
                should.not.exist(err);
                proxy.createAddress(function(err, address) {
                  should.not.exist(err);
                  should.exist(address.address);
                  blockchainExplorerMock.setUtxo(address, 1, 1);
                  var opts = {
                    amount: 1200000,
                    toAddress: 'n2TBMPzPECGUfcT2EByiTJ12TPZkhN2mN5',
                    message: 'hello 1-1',
                  };
                  proxy.sendTxProposal(opts, next);
                });
              });
            },
            function(txp, next) {
              proxy.getTxProposals({
                forAirGapped: true
              }, function(err, result) {
                should.not.exist(err);
                bundle = result;
                next();
              });
            },
          ],
          function(err) {
            should.not.exist(err);
            done();
          }
        );
      });
      it('should fail to sign from airgapped client when there is no extended private key', function(done) {
        delete airgapped.credentials.xPrivKey;
        (function() {
          airgapped.signTxProposalFromAirGapped(bundle.txps[0], bundle.encryptedPkr, bundle.m, bundle.n);
        }).should.throw('Missing private keys');
        done();
      });
      it('should fail gracefully when PKR cannot be decrypted in airgapped client', function(done) {
        bundle.encryptedPkr = 'dummy';
        (function() {
          airgapped.signTxProposalFromAirGapped(bundle.txps[0], bundle.encryptedPkr, bundle.m, bundle.n);
        }).should.throw('Could not decrypt public key ring');
        done();
      });
      it('should be able to detect invalid or tampered PKR when signing on airgapped client', function(done) {
        (function() {
          airgapped.signTxProposalFromAirGapped(bundle.txps[0], bundle.encryptedPkr, bundle.m, 2);
        }).should.throw('Invalid public key ring');
        done();
      });
      it('should be able to detect tampered proposal when signing on airgapped client', function(done) {
        bundle.txps[0].encryptedMessage = 'tampered message';
        (function() {
          airgapped.signTxProposalFromAirGapped(bundle.txps[0], bundle.encryptedPkr, bundle.m, bundle.n);
        }).should.throw('Fake transaction proposal');
        done();
      });
      it('should be able to detect tampered change address when signing on airgapped client', function(done) {
        bundle.txps[0].changeAddress.address = 'mqNkvNuhzZKeXYNRZ1bdj55smmW3acr6K7';
        (function() {
          airgapped.signTxProposalFromAirGapped(bundle.txps[0], bundle.encryptedPkr, bundle.m, bundle.n);
        }).should.throw('Fake transaction proposal');
        done();
      });
    });
  });

  describe('Legacy Copay Import', function() {
    it('Should get wallets from profile', function(done) {
      var t = ImportData.copayers[0];
      var c = helpers.newClient(app);
      var ids = c.getWalletIdsFromOldCopay(t.username, t.password, t.ls['profile::4872dd8b2ceaa54f922e8e6ba6a8eaa77b488721']);
      ids.should.deep.equal([
        '8f197244e661f4d0',
        '4d32f0737a05f072',
        'e2c2d72024979ded',
        '7065a73486c8cb5d'
      ]);
      done();
    });
    it('Should import a 1-1 wallet', function(done) {
      var t = ImportData.copayers[0];
      var c = helpers.newClient(app);
      c.createWalletFromOldCopay(t.username, t.password, t.ls['wallet::e2c2d72024979ded'], function(err) {
        should.not.exist(err);
        c.credentials.m.should.equal(1);
        c.credentials.n.should.equal(1);

        c.createAddress(function(err, x0) {
          // This is the first 'shared' address, created automatically
          // by old copay
          x0.address.should.equal('2N3w8sJUyAXCQirqNsTayWr7pWADFNdncmf');
          c.getStatus(function(err, status) {
            should.not.exist(err);
            status.wallet.status.should.equal('complete');
            c.credentials.walletId.should.equal('e2c2d72024979ded');
            c.credentials.walletPrivKey.should.equal('c3463113c6e1d0fc2f2bd520f7d9d62f8e1fdcdd96005254571c64902aeb1648');
            c.credentials.sharedEncryptingKey.should.equal('x3D/7QHa4PkKMbSXEvXwaw==');
            // TODO?
            // bal1.totalAmount.should.equal(18979980);
            done();
          });
        });
      });
    });

    it('Should to import the same wallet twice with different clients', function(done) {
      var t = ImportData.copayers[0];
      var c = helpers.newClient(app);
      c.createWalletFromOldCopay(t.username, t.password, t.ls['wallet::4d32f0737a05f072'], function(err) {
        should.not.exist(err);
        c.getStatus(function(err, status) {
          should.not.exist(err);
          status.wallet.status.should.equal('complete');
          c.credentials.walletId.should.equal('4d32f0737a05f072');
          var c2 = helpers.newClient(app);
          c2.createWalletFromOldCopay(t.username, t.password, t.ls['wallet::4d32f0737a05f072'], function(err) {
            should.not.exist(err);
            c2.getStatus(function(err, status) {
              should.not.exist(err);
              status.wallet.status.should.equal('complete');
              c2.credentials.walletId.should.equal('4d32f0737a05f072');
              done();
            });
          });
        });
      });
    });

    it('Should not fail when importing the same wallet twice, same copayer', function(done) {
      var t = ImportData.copayers[0];
      var c = helpers.newClient(app);
      c.createWalletFromOldCopay(t.username, t.password, t.ls['wallet::4d32f0737a05f072'], function(err) {
        should.not.exist(err);
        c.getStatus(function(err, status) {
          should.not.exist(err);
          status.wallet.status.should.equal('complete');
          c.credentials.walletId.should.equal('4d32f0737a05f072');
          c.createWalletFromOldCopay(t.username, t.password, t.ls['wallet::4d32f0737a05f072'], function(err) {
            should.not.exist(err);
            done();
          });
        });
      });
    });

    it('Should import and complete 2-2 wallet from 2 copayers, and create addresses', function(done) {
      var t = ImportData.copayers[0];
      var c = helpers.newClient(app);
      c.createWalletFromOldCopay(t.username, t.password, t.ls['wallet::4d32f0737a05f072'], function(err) {
        should.not.exist(err);
        c.getStatus(function(err, status) {
          should.not.exist(err);
          status.wallet.status.should.equal('complete');
          c.credentials.sharedEncryptingKey.should.equal('Ou2j4kq3z1w4yTr9YybVxg==');

          var t2 = ImportData.copayers[1];
          var c2 = helpers.newClient(app);
          c2.createWalletFromOldCopay(t2.username, t2.password, t2.ls['wallet::4d32f0737a05f072'], function(err) {
            should.not.exist(err);
            c2.credentials.sharedEncryptingKey.should.equal('Ou2j4kq3z1w4yTr9YybVxg==');

            // This should pull the non-temporary keys
            c2.getStatus(function(err, status) {
              should.not.exist(err);
              status.wallet.status.should.equal('complete');
              c2.createAddress(function(err, x0) {
                x0.address.should.be.equal('2Mv1DHpozzZ9fup2nZ1kmdRXoNnDJ8b1JF2');
                c.createAddress(function(err, x0) {
                  x0.address.should.be.equal('2N2dZ1HogpxHVKv3CD2R4WrhWRwqZtpDc2M');
                  done();
                });
              });
            });
          });
        });
      });
    });

    it('Should import and complete 2-3 wallet from 2 copayers, and create addresses', function(done) {
      var w = 'wallet::7065a73486c8cb5d';
      var key = 'fS4HhoRd25KJY4VpNpO1jg==';
      var t = ImportData.copayers[0];
      var c = helpers.newClient(app);
      c.createWalletFromOldCopay(t.username, t.password, t.ls[w], function(err) {
        should.not.exist(err);
        c.getStatus(function(err, status) {
          should.not.exist(err);
          status.wallet.status.should.equal('complete');
          c.credentials.sharedEncryptingKey.should.equal(key);

          var t2 = ImportData.copayers[1];
          var c2 = helpers.newClient(app);
          c2.createWalletFromOldCopay(t2.username, t2.password, t2.ls[w], function(err) {
            should.not.exist(err);
            c2.credentials.sharedEncryptingKey.should.equal(key);

            c2.getStatus(function(err, status) {
              should.not.exist(err);
              status.wallet.status.should.equal('complete');

              var t3 = ImportData.copayers[2];
              var c3 = helpers.newClient(app);
              c3.createWalletFromOldCopay(t3.username, t3.password, t3.ls[w], function(err) {
                should.not.exist(err);
                c3.credentials.sharedEncryptingKey.should.equal(key);

                // This should pull the non-temporary keys
                c3.getStatus(function(err, status) {
                  should.not.exist(err);
                  status.wallet.status.should.equal('complete');
                  done();
                });
              });
            });
          });
        });
      });
    });

    it('Should import a 2-3 wallet from 2 copayers, and recreate it, and then on the recreated other copayers should be able to access', function(done) {
      var w = 'wallet::7065a73486c8cb5d';
      var key = 'fS4HhoRd25KJY4VpNpO1jg==';
      var t = ImportData.copayers[0];
      var c = helpers.newClient(app);
      c.createWalletFromOldCopay(t.username, t.password, t.ls[w], function(err) {
        should.not.exist(err);
        var t2 = ImportData.copayers[1];
        var c2 = helpers.newClient(app);
        c2.createWalletFromOldCopay(t2.username, t2.password, t2.ls[w], function(err) {
          should.not.exist(err);

          // New BWS server...
          var storage = new Storage({
            db: helpers.newDb(),
          });
          var newApp;
          var expressApp = new ExpressApp();
          expressApp.start({
              storage: storage,
              blockchainExplorer: blockchainExplorerMock,
              disableLogs: true,
            },
            function() {
              newApp = expressApp.app;
            });
          var recoveryClient = helpers.newClient(newApp);
          recoveryClient.import(c.export());
          recoveryClient.recreateWallet(function(err) {
            should.not.exist(err);
            recoveryClient.getStatus(function(err, status) {
              should.not.exist(err);
              _.pluck(status.wallet.copayers, 'name').sort().should.deep.equal(['123', '234', '345']);
              var t2 = ImportData.copayers[1];
              var c2p = helpers.newClient(newApp);
              c2p.createWalletFromOldCopay(t2.username, t2.password, t2.ls[w], function(err) {
                should.not.exist(err);
                c2p.getStatus(function(err, status) {
                  should.not.exist(err);
                  _.pluck(status.wallet.copayers, 'name').sort().should.deep.equal(['123', '234', '345']);
                  done();
                });
              });
            });
          });
        });
      });
    });
  });

  describe('Private key encryption', function() {
    var password = 'jesuissatoshi';
    var c1, c2;
    var importedClient;

    beforeEach(function(done) {
      c1 = clients[1];
      clients[1].seedFromRandomWithMnemonic({
        network: 'testnet'
      });
      clients[1].createWallet('wallet name', 'creator', 1, 1, {
        network: 'testnet',
      }, function() {
        clients[1].setPrivateKeyEncryption(password);
        clients[1].lock();
        done();
      });
    });
    it('should not lock if not encrypted', function(done) {
      helpers.createAndJoinWallet(clients, 1, 1, function() {
        (function() {
          clients[0].lock();
        }).should.throw('encrypted');
        done();
      });
    });

    it('should return priv key is not encrypted', function(done) {
      helpers.createAndJoinWallet(clients, 1, 1, function() {
        clients[0].isPrivKeyEncrypted().should.equal(false);
        clients[0].hasPrivKeyEncrypted().should.equal(false);
        done();
      });
    });
    it('should return priv key is encrypted', function() {
      c1.isPrivKeyEncrypted().should.equal(true);
      c1.hasPrivKeyEncrypted().should.equal(true);
    });
    it('should prevent to reencrypt the priv key', function() {
      (function() {
        c1.setPrivateKeyEncryption('pepe');
      }).should.throw('Already');
    });
    it('should prevent to disable priv key encryption when locked', function() {
      (function() {
        c1.disablePrivateKeyEncryption();
      }).should.throw('locked');
      c1.isPrivKeyEncrypted().should.equal(true);
      c1.hasPrivKeyEncrypted().should.equal(true);
    });
    it('should allow to disable priv key encryption when unlocked', function() {
      c1.unlock(password);
      c1.disablePrivateKeyEncryption();
      c1.isPrivKeyEncrypted().should.equal(false);
      c1.hasPrivKeyEncrypted().should.equal(false);
    });

    it('should prevent to encrypt airgapped\'s proxy credentials', function() {
      var airgapped = new Client();
      airgapped.seedFromRandom({
        network: 'testnet'
      });
      var exported = airgapped.export({
        noSign: true
      });
      var proxy = helpers.newClient(app);
      proxy.import(exported);
      should.not.exist(proxy.credentials.xPrivKey);
      (function() {
        proxy.setPrivateKeyEncryption('pepe');
      }).should.throw('No private key');
    });
    it('should lock and delete unencrypted fields', function() {
      c1.unlock(password);
      var xpriv = c1.credentials.xPrivKey;
      var mnemonic = c1.getMnemonic();
      c1.isPrivKeyEncrypted().should.equal(false);
      c1.hasPrivKeyEncrypted().should.equal(true);
      c1.lock();
      c1.isPrivKeyEncrypted().should.equal(true);
      c1.hasPrivKeyEncrypted().should.equal(true);
      var str = JSON.stringify(c1);
      str.indexOf(xpriv).should.equal(-1);
      str.indexOf(mnemonic).should.equal(-1);
    });
    it('should unlock and restore encrypted fields', function() {
      c1.unlock(password);
      var xpriv = c1.credentials.xPrivKey;
      var mnemonic = c1.getMnemonic();
      c1.lock();
      var str = JSON.stringify(c1);
      str.indexOf(xpriv).should.equal(-1);
      str.indexOf(mnemonic).should.equal(-1);
      (function() {
        c1.getMnemonic();
      }).should.throw('encrypted');
      c1.unlock(password);
      c1.credentials.xPrivKey.should.equal(xpriv);
      c1.getMnemonic().should.equal(mnemonic);
    });

    it('should fail to unlock with wrong password', function() {
      (function() {
        c1.unlock('hola')
      }).should.throw('Could not unlock');
    });


    it('should export & import locked', function(done) {
      var walletId = c1.credentials.walletId;
      var walletName = c1.credentials.walletName;
      var copayerName = c1.credentials.copayerName;
      var exported = c1.export({});
      importedClient = helpers.newClient(app);
      importedClient.import(exported, {});
      importedClient.openWallet(function(err) {
        should.not.exist(err);
        importedClient.credentials.walletId.should.equal(walletId);
        importedClient.credentials.walletName.should.equal(walletName);
        importedClient.credentials.copayerName.should.equal(copayerName);
        importedClient.isPrivKeyEncrypted().should.equal(true);
        importedClient.hasPrivKeyEncrypted().should.equal(true);
        importedClient.unlock(password);
        importedClient.isPrivKeyEncrypted().should.equal(false);
        importedClient.hasPrivKeyEncrypted().should.equal(true);
        done();
      });
    });

    it('should not sign when locked', function(done) {
      c1.createAddress(function(err, x0) {
        should.not.exist(err);
        blockchainExplorerMock.setUtxo(x0, 1, 1);
        var opts = {
          amount: 10000000,
          toAddress: 'n2TBMPzPECGUfcT2EByiTJ12TPZkhN2mN5',
          message: 'hello 1-1',
        };
        c1.sendTxProposal(opts, function(err, txp) {
          should.not.exist(err);
          c1.signTxProposal(txp, function(err) {
            err.message.should.contain('encrypted');
            done();
          });
        });
      });
    });
    it('should sign when unlocked', function(done) {
      c1.createAddress(function(err, x0) {
        should.not.exist(err);
        blockchainExplorerMock.setUtxo(x0, 1, 1);
        var opts = {
          amount: 10000000,
          toAddress: 'n2TBMPzPECGUfcT2EByiTJ12TPZkhN2mN5',
          message: 'hello 1-1',
        };
        c1.sendTxProposal(opts, function(err, txp) {
          should.not.exist(err);
          c1.unlock(password);
          c1.signTxProposal(txp, function(err) {
            should.not.exist(err);
            c1.lock();
            c1.isPrivKeyEncrypted().should.equal(true);
            c1.hasPrivKeyEncrypted().should.equal(true);
            done();
          });
        });
      });
    });
  });

  describe('#addAccess', function() {
    describe('1-1 wallets', function() {
      var opts;

      beforeEach(function(done) {
        opts = {
          amount: 10000,
          toAddress: 'n2TBMPzPECGUfcT2EByiTJ12TPZkhN2mN5',
          message: 'hello',
        };

        helpers.createAndJoinWallet(clients, 1, 1, function() {
          clients[0].createAddress(function(err, x0) {
            should.not.exist(err);
            blockchainExplorerMock.setUtxo(x0, 10, 1);
            var c = clients[0].credentials;

            // Ggenerate a new priv key, not registered
            var k = new Bitcore.PrivateKey();
            c.requestPrivKey = k.toString();
            c.requestPubKey = k.toPublicKey().toString();
            done();
          });
        });
      });

      it('should deny access before registering it ', function(done) {
        clients[0].sendTxProposal(opts, function(err, x) {
          err.should.be.an.instanceOf(Errors.NOT_AUTHORIZED);
          done();
        });
      });

      it('should grant access with current keys', function(done) {
        clients[0].addAccess({}, function(err, x) {
          clients[0].sendTxProposal(opts, function(err, x) {
            should.not.exist(err);
            done();
          });
        });
      });

      it('should grant access with *new* keys then deny access with old keys', function(done) {
        clients[0].addAccess({
          generateNewKey: true
        }, function(err, x) {
          clients[0].sendTxProposal(opts, function(err, x) {
            err.should.be.an.instanceOf(Errors.NOT_AUTHORIZED);
            done();
          });
        });
      });

      it('should grant access with new keys', function(done) {
        clients[0].addAccess({
          generateNewKey: true
        }, function(err, x, key) {
          var k = new Bitcore.PrivateKey(key);
          var c = clients[0].credentials;
          c.requestPrivKey = k.toString();
          c.requestPubKey = k.toPublicKey().toString();
          clients[0].sendTxProposal(opts, function(err, x) {
            should.not.exist(err);
            done();
          });
        });
      });

      it('should verify tx proposals of added access', function(done) {
        clients[0].addAccess({}, function(err, x) {
          clients[0].sendTxProposal(opts, function(err, x) {
            should.not.exist(err);
            clients[0].getTxProposals({}, function(err, txps) {
              should.not.exist(err);
              done();
            });
          });
        });
      });


      it('should detect tampered tx proposals of added access (case 1)', function(done) {
        clients[0].addAccess({}, function(err, x) {
          clients[0].sendTxProposal(opts, function(err, x) {
            should.not.exist(err);
            helpers.tamperResponse(clients[0], 'get', '/v1/txproposals/', {}, function(txps) {
              txps[0].proposalSignature = '304402206e4a1db06e00068582d3be41cfc795dcf702451c132581e661e7241ef34ca19202203e17598b4764913309897d56446b51bc1dcd41a25d90fdb5f87a6b58fe3a6920';
            }, function() {
              clients[0].getTxProposals({}, function(err, txps) {
                err.should.be.an.instanceOf(Errors.SERVER_COMPROMISED);
                done();
              });
            });
          });
        });
      });

      it('should detect tampered tx proposals of added access (case 2)', function(done) {
        clients[0].addAccess({}, function(err, x) {
          clients[0].sendTxProposal(opts, function(err, x) {
            should.not.exist(err);
            helpers.tamperResponse(clients[0], 'get', '/v1/txproposals/', {}, function(txps) {
              txps[0].proposalSignaturePubKey = '02d368d7f03a57b2ad3ad9c2766739da83b85ab9c3718fb02ad36574f9391d6bf6';
            }, function() {
              clients[0].getTxProposals({}, function(err, txps) {
                err.should.be.an.instanceOf(Errors.SERVER_COMPROMISED);
                done();
              });
            });
          });
        });
      });


      it('should detect tampered tx proposals of added access (case 3)', function(done) {
        clients[0].addAccess({}, function(err, x) {
          clients[0].sendTxProposal(opts, function(err, x) {
            should.not.exist(err);
            helpers.tamperResponse(clients[0], 'get', '/v1/txproposals/', {}, function(txps) {
              txps[0].proposalSignaturePubKeySig = '304402201528748eafc5083fe67c84cbf0eb996eba9a65584a73d8c07ed6e0dc490c195802204f340488266c804cf1033f8b852efd1d4e05d862707c119002dc3fbe7a805c35';
            }, function() {
              clients[0].getTxProposals({}, function(err, txps) {
                err.should.be.an.instanceOf(Errors.SERVER_COMPROMISED);
                done();
              });
            });
          });
        });
      });
    });
  });

  describe('Sweep paper wallet', function() {
    it.skip('should decrypt bip38 encrypted private key', function(done) {
      this.timeout(60000);
      clients[0].decryptBIP38PrivateKey('6PfRh9ZnWtiHrGoPPSzXe6iafTXc6FSXDhSBuDvvDmGd1kpX2Gvy1CfTcA', 'passphrase', {}, function(err, result) {
        should.not.exist(err);
        result.should.equal('5KjBgBiadWGhjWmLN1v4kcEZqWSZFqzgv7cSUuZNJg4tD82c4xp');
        done();
      });
    });
    it.skip('should fail to decrypt bip38 encrypted private key with incorrect passphrase', function(done) {
      this.timeout(60000);
      clients[0].decryptBIP38PrivateKey('6PfRh9ZnWtiHrGoPPSzXe6iafTXc6FSXDhSBuDvvDmGd1kpX2Gvy1CfTcA', 'incorrect passphrase', {}, function(err, result) {
        should.exist(err);
        err.message.should.contain('passphrase');
        done();
      });
    });
    it('should get balance from single private key', function(done) {
      var address = {
        address: '1PuKMvRFfwbLXyEPXZzkGi111gMUCs6uE3',
        type: 'P2PKH',
      };
      helpers.createAndJoinWallet(clients, 1, 1, function() {
        blockchainExplorerMock.setUtxo(address, 123, 1);
        clients[0].getBalanceFromPrivateKey('5KjBgBiadWGhjWmLN1v4kcEZqWSZFqzgv7cSUuZNJg4tD82c4xp', function(err, balance) {
          should.not.exist(err);
          balance.should.equal(123 * 1e8);
          done();
        });
      });
    });
    it('should build tx for single private key', function(done) {
      var address = {
        address: '1PuKMvRFfwbLXyEPXZzkGi111gMUCs6uE3',
        type: 'P2PKH',
      };
      helpers.createAndJoinWallet(clients, 1, 1, function() {
        blockchainExplorerMock.setUtxo(address, 123, 1);
        clients[0].buildTxFromPrivateKey('5KjBgBiadWGhjWmLN1v4kcEZqWSZFqzgv7cSUuZNJg4tD82c4xp', '1GG3JQikGC7wxstyavUBDoCJ66bWLLENZC', {}, function(err, tx) {
          should.not.exist(err);
          should.exist(tx);
          tx.outputs.length.should.equal(1);
          var output = tx.outputs[0];
          output.satoshis.should.equal(123 * 1e8 - 10000);
          var script = new Bitcore.Script.buildPublicKeyHashOut(Bitcore.Address.fromString('1GG3JQikGC7wxstyavUBDoCJ66bWLLENZC'));
          output.script.toString('hex').should.equal(script.toString('hex'));
          done();
        });
      });
    });
    it('should fail to build tx for single private key if insufficient funds', function(done) {
      var address = {
        address: '1PuKMvRFfwbLXyEPXZzkGi111gMUCs6uE3',
        type: 'P2PKH',
      };
      helpers.createAndJoinWallet(clients, 1, 1, function() {
        blockchainExplorerMock.setUtxo(address, 123 / 1e8, 1);
        clients[0].buildTxFromPrivateKey('5KjBgBiadWGhjWmLN1v4kcEZqWSZFqzgv7cSUuZNJg4tD82c4xp', '1GG3JQikGC7wxstyavUBDoCJ66bWLLENZC', {
          fee: 500
        }, function(err, tx) {
          should.exist(err);
          err.should.be.an.instanceOf(Errors.INSUFFICIENT_FUNDS);
          done();
        });
      });
    });
  });
  describe('#formatAmount', function() {
    it('should successfully format amount', function() {
      var cases = [{
        args: [1, 'bit'],
        expected: '0',
      }, {
        args: [1, 'btc'],
        expected: '0.00',
      }, {
        args: [0, 'bit'],
        expected: '0',
      }, {
        args: [12345678, 'bit'],
        expected: '123,457',
      }, {
        args: [12345678, 'btc'],
        expected: '0.123457',
      }, {
        args: [12345611, 'btc'],
        expected: '0.123456',
      }, {
        args: [1234, 'btc'],
        expected: '0.000012',
      }, {
        args: [1299, 'btc'],
        expected: '0.000013',
      }, {
        args: [1234567899999, 'btc'],
        expected: '12,345.679',
      }, {
        args: [12345678, 'bit', {
          thousandsSeparator: '.'
        }],
        expected: '123.457',
      }, {
        args: [12345678, 'btc', {
          decimalSeparator: ','
        }],
        expected: '0,123457',
      }, {
        args: [1234567899999, 'btc', {
          thousandsSeparator: ' ',
          decimalSeparator: ','
        }],
        expected: '12 345,679',
      }, ];

      _.each(cases, function(testCase) {
        Utils.formatAmount.apply(this, testCase.args).should.equal(testCase.expected);
      });
    });
  });
});<|MERGE_RESOLUTION|>--- conflicted
+++ resolved
@@ -356,11 +356,7 @@
             network: 'testnet'
           },
           function(err) {
-<<<<<<< HEAD
             err.should.be.an.instanceOf(Errors.NOT_FOUND);
-=======
-            err.code.should.equal('NOT_FOUND');
->>>>>>> 694445e8
             done();
           });
       });
