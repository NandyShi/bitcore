--- conflicted
+++ resolved
@@ -22,12 +22,8 @@
   }
 ], function () {
   if (cluster.isWorker) {
-<<<<<<< HEAD
-    const app = require('./lib/routes');
-=======
     const router = require('./lib/routes')(app);
     app.use('/api', router);
->>>>>>> 9fa2ea8b
     const server = app.listen(config.port, function () {
       logger.info(`API server started on port ${config.port}`);
     });
