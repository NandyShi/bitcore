'use strict';

/**
 * Module dependencies.
 */
var common = require('./common'),
  async = require('async'),
  BlockDb = require('../../lib/BlockDb').class();

var bdb = new BlockDb();

/**
 * Find block by hash ...
 */
exports.block = function(req, res, next, hash) {
  bdb.fromHashWithInfo(hash, function(err, block) {
    if (err || !block)
      return common.handleErrors(err, res, next);
    else {
      req.block = block.info;
      return next();
    }
  });
};


/**
 * Show block
 */
exports.show = function(req, res) {
  if (req.block) {
    res.jsonp(req.block);
  }
};

/**
 * Show block by Height
 */
exports.blockindex = function(req, res, next, height) {
  bdb.blockIndex(height, function(err, hashStr) {
    if (err) {
      console.log(err);
      res.status(400).send('Bad Request'); // TODO
    } else {
      res.jsonp(hashStr);
    }
  });
};

var getBlock = function(blockhash, cb) {
  bdb.fromHashWithInfo(blockhash, function(err, block) {
    if (err) {
      console.log(err);
      return cb(err);
    }

    // TODO
    if (!block.info) {
      console.log('[blocks.js.60]: could not get %s from RPC. Orphan? Error?', blockhash); //TODO
      // Probably orphan
      block.info = {
        hash: blockhash,
        isOrphan: 1,
      };
    }
    return cb(err, block.info);
  });
};

/**
 * List of blocks by date
 */
exports.list = function(req, res) {
  var isToday = false;

  //helper to convert timestamps to yyyy-mm-dd format
  var formatTimestamp = function(date) {
    var yyyy = date.getUTCFullYear().toString();
    var mm = (date.getUTCMonth() + 1).toString(); // getMonth() is zero-based
    var dd = date.getUTCDate().toString();

    return yyyy + '-' + (mm[1] ? mm : '0' + mm[0]) + '-' + (dd[1] ? dd : '0' + dd[0]); //padding
  };

  var dateStr;
  var todayStr = formatTimestamp(new Date());

  if (req.query.blockDate) {
    // TODO: Validate format yyyy-mm-dd
    dateStr = req.query.blockDate;
    isToday = dateStr === todayStr;
  } else {
    dateStr = todayStr;
    isToday = true;
  }

  var gte = Math.round((new Date(dateStr)).getTime() / 1000);

  //pagination
  var lte = gte + 86400;
  var prev = formatTimestamp(new Date((gte - 86400) * 1000));
  var next = formatTimestamp(new Date(lte * 1000));

  bdb.getBlocksByDate(gte, lte, function(err, blocks) {
    if (err) {
      res.status(500).send(err);
<<<<<<< HEAD
    }
    else {
=======
    } else {
      var blockshashList = [];
>>>>>>> c6971eaf
      var limit = parseInt(req.query.limit || blocks.length);
      if (blocks.length < limit) {
        limit = blocks.length;
      }
<<<<<<< HEAD
      async.mapSeries(blocks,
        function(b, cb) {
          getBlock(b.hash, function(err, info) {
            return cb(err,{
=======
      for (var i = 0; i < limit; i++) {
        blockshashList.push(blocks[i].hash);
      }
      async.mapSeries(blockshashList,
        function(hash, cb) {
          getBlock(hash, function(err, info) {
            if (err) return cb(err);
            return cb(err, {
>>>>>>> c6971eaf
              height: info.height,
              size: info.size,
              hash: b.hash,
              time: b.ts || info.time,
              txlength: info.tx.length,
            });
          });
        }, function(err, allblocks) {
          res.jsonp({
            blocks: allblocks,
            length: allblocks.length,
            pagination: {
              next: next,
              prev: prev,
              currentTs: lte - 1,
              current: dateStr,
              isToday: isToday
            }
          });
        });
    }
  });
};<|MERGE_RESOLUTION|>--- conflicted
+++ resolved
@@ -104,32 +104,16 @@
   bdb.getBlocksByDate(gte, lte, function(err, blocks) {
     if (err) {
       res.status(500).send(err);
-<<<<<<< HEAD
     }
     else {
-=======
-    } else {
-      var blockshashList = [];
->>>>>>> c6971eaf
-      var limit = parseInt(req.query.limit || blocks.length);
-      if (blocks.length < limit) {
-        limit = blocks.length;
-      }
-<<<<<<< HEAD
+      var l = blocks.length;
+      var limit = parseInt(req.query.limit || l);
+      if (l < limit) limit = l;
+
       async.mapSeries(blocks,
         function(b, cb) {
           getBlock(b.hash, function(err, info) {
             return cb(err,{
-=======
-      for (var i = 0; i < limit; i++) {
-        blockshashList.push(blocks[i].hash);
-      }
-      async.mapSeries(blockshashList,
-        function(hash, cb) {
-          getBlock(hash, function(err, info) {
-            if (err) return cb(err);
-            return cb(err, {
->>>>>>> c6971eaf
               height: info.height,
               size: info.size,
               hash: b.hash,
