'use strict';


var Transaction = require('../models/Transaction');
//, _ = require('lodash');



/**
 * Module dependencies.
 */


/**
 * Find block by hash ...
 */
exports.transaction = function(req, res, next, txid) {
  Transaction.fromIdWithInfo(txid, function(err, tx) {
<<<<<<< HEAD
    if (err) return next(err);
=======
    if (err) {
      console.log(err);
      res.status(404).send('Not found');
      return next();
    }

>>>>>>> fd86e6d0
    if (!tx) return next(new Error('Failed to load TX ' + txid));
    req.transaction = tx.info;
    next();
  });
};


/**
 */
exports.show = function(req, res) {

  if (req.transaction) {
    res.jsonp(req.transaction);
  }
};
<|MERGE_RESOLUTION|>--- conflicted
+++ resolved
@@ -16,16 +16,12 @@
  */
 exports.transaction = function(req, res, next, txid) {
   Transaction.fromIdWithInfo(txid, function(err, tx) {
-<<<<<<< HEAD
-    if (err) return next(err);
-=======
     if (err) {
       console.log(err);
       res.status(404).send('Not found');
       return next();
     }
 
->>>>>>> fd86e6d0
     if (!tx) return next(new Error('Failed to load TX ' + txid));
     req.transaction = tx.info;
     next();
